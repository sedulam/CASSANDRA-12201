--- conflicted
+++ resolved
@@ -138,14 +138,11 @@
         public void delete(DecoratedKey key)
         {
         }
-<<<<<<< HEAD
-=======
 
         @Override
         public void reload()
         {
         }
->>>>>>> 2cd73633
     }
 
 
@@ -219,13 +216,10 @@
         public void update(ByteBuffer rowKey, IColumn col)
         {
         }
-<<<<<<< HEAD
-=======
 
         @Override
         public void reload()
         {
         }
->>>>>>> 2cd73633
     }
 }