--- conflicted
+++ resolved
@@ -24,14 +24,7 @@
 
 import org.apache.cassandra.cql3.CQLTester;
 import org.apache.cassandra.cql3.UntypedResultSet;
-import org.apache.cassandra.db.ColumnFamilyStore;
-import org.apache.cassandra.db.Keyspace;
-<<<<<<< HEAD
-import org.apache.cassandra.utils.FBUtilities;
-
-import static org.junit.Assert.assertEquals;
-=======
->>>>>>> 984e174d
+
 import static org.junit.Assert.assertFalse;
 import static org.junit.Assert.assertTrue;
 import static org.junit.Assert.fail;
@@ -39,7 +32,7 @@
 public class CompactionsCQLTest extends CQLTester
 {
 
-    public static final int SLEEP_TIME = FBUtilities.isWindows()? 2000 : 1000;
+    public static final int SLEEP_TIME = 5000;
 
     @Test
     public void testTriggerMinorCompactionSTCS() throws Throwable
@@ -50,12 +43,7 @@
         flush();
         execute("insert into %s (id) values ('1')");
         flush();
-<<<<<<< HEAD
-        Thread.sleep(SLEEP_TIME);
-        assertTrue(minorWasTriggered(KEYSPACE, currentTable()));
-=======
-        waitForMinor(KEYSPACE, currentTable(), 5000, true);
->>>>>>> 984e174d
+        waitForMinor(KEYSPACE, currentTable(), SLEEP_TIME, true);
     }
 
     @Test
@@ -67,12 +55,7 @@
         flush();
         execute("insert into %s (id) values ('1')");
         flush();
-<<<<<<< HEAD
-        Thread.sleep(SLEEP_TIME);
-        assertTrue(minorWasTriggered(KEYSPACE, currentTable()));
-=======
-        waitForMinor(KEYSPACE, currentTable(), 5000, true);
->>>>>>> 984e174d
+        waitForMinor(KEYSPACE, currentTable(), SLEEP_TIME, true);
     }
 
 
@@ -85,12 +68,7 @@
         flush();
         execute("insert into %s (id) values ('1')");
         flush();
-<<<<<<< HEAD
-        Thread.sleep(SLEEP_TIME);
-        assertTrue(minorWasTriggered(KEYSPACE, currentTable()));
-=======
-        waitForMinor(KEYSPACE, currentTable(), 5000, true);
->>>>>>> 984e174d
+        waitForMinor(KEYSPACE, currentTable(), SLEEP_TIME, true);
     }
 
     @Test
@@ -102,12 +80,7 @@
         flush();
         execute("insert into %s (id) values ('1')");
         flush();
-<<<<<<< HEAD
-        Thread.sleep(SLEEP_TIME);
-        assertFalse(minorWasTriggered(KEYSPACE, currentTable()));
-=======
-        waitForMinor(KEYSPACE, currentTable(), 5000, false);
->>>>>>> 984e174d
+        waitForMinor(KEYSPACE, currentTable(), SLEEP_TIME, false);
     }
 
     @Test
@@ -121,12 +94,7 @@
         flush();
         execute("insert into %s (id) values ('1')");
         flush();
-<<<<<<< HEAD
-        Thread.sleep(SLEEP_TIME);
-        assertTrue(minorWasTriggered(KEYSPACE, currentTable()));
-=======
-        waitForMinor(KEYSPACE, currentTable(), 5000, true);
->>>>>>> 984e174d
+        waitForMinor(KEYSPACE, currentTable(), SLEEP_TIME, true);
     }
 
     @Test
@@ -140,12 +108,7 @@
         flush();
         execute("insert into %s (id) values ('1')");
         flush();
-<<<<<<< HEAD
-        Thread.sleep(SLEEP_TIME);
-        assertFalse(minorWasTriggered(KEYSPACE, currentTable()));
-=======
-        waitForMinor(KEYSPACE, currentTable(), 5000, false);
->>>>>>> 984e174d
+        waitForMinor(KEYSPACE, currentTable(), SLEEP_TIME, false);
     }
 
     @Test
@@ -159,12 +122,7 @@
         flush();
         execute("insert into %s (id) values ('1')");
         flush();
-<<<<<<< HEAD
-        Thread.sleep(SLEEP_TIME);
-        assertFalse(minorWasTriggered(KEYSPACE, currentTable()));
-=======
-        waitForMinor(KEYSPACE, currentTable(), 5000, false);
->>>>>>> 984e174d
+        waitForMinor(KEYSPACE, currentTable(), SLEEP_TIME, false);
     }
 
     @Test
@@ -178,12 +136,7 @@
         flush();
         execute("insert into %s (id) values ('1')");
         flush();
-<<<<<<< HEAD
-        Thread.sleep(SLEEP_TIME);
-        assertTrue(minorWasTriggered(KEYSPACE, currentTable()));
-=======
-        waitForMinor(KEYSPACE, currentTable(), 5000, true);
->>>>>>> 984e174d
+        waitForMinor(KEYSPACE, currentTable(), SLEEP_TIME, true);
     }
 
     @Test
@@ -260,16 +213,7 @@
         return found;
     }
 
-<<<<<<< HEAD
-    private boolean minorWasTriggered(String keyspace, String cf) throws Throwable
-=======
-    private ColumnFamilyStore getCurrentColumnFamilyStore()
-    {
-        return Keyspace.open(KEYSPACE).getColumnFamilyStore(currentTable());
-    }
-
     private void waitForMinor(String keyspace, String cf, long maxWaitTime, boolean shouldFind) throws Throwable
->>>>>>> 984e174d
     {
         long startTime = System.currentTimeMillis();
         while (System.currentTimeMillis() - startTime < maxWaitTime)
