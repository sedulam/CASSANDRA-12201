/*
 * Licensed to the Apache Software Foundation (ASF) under one
 * or more contributor license agreements.  See the NOTICE file
 * distributed with this work for additional information
 * regarding copyright ownership.  The ASF licenses this file
 * to you under the Apache License, Version 2.0 (the
 * "License"); you may not use this file except in compliance
 * with the License.  You may obtain a copy of the License at
 *
 *     http://www.apache.org/licenses/LICENSE-2.0
 *
 * Unless required by applicable law or agreed to in writing, software
 * distributed under the License is distributed on an "AS IS" BASIS,
 * WITHOUT WARRANTIES OR CONDITIONS OF ANY KIND, either express or implied.
 * See the License for the specific language governing permissions and
 * limitations under the License.
 */
package org.apache.cassandra.db;

import java.util.concurrent.ExecutionException;

import org.apache.cassandra.config.CFMetaData;
import org.apache.cassandra.config.ColumnDefinition;
import org.apache.cassandra.schema.KeyspaceParams;
import org.apache.cassandra.utils.ByteBufferUtil;
import org.junit.AfterClass;
import org.junit.BeforeClass;
import org.junit.Test;

import org.apache.cassandra.SchemaLoader;
import org.apache.cassandra.db.marshal.*;
import org.apache.cassandra.exceptions.ConfigurationException;
import org.apache.cassandra.config.Schema;
import org.apache.cassandra.exceptions.WriteTimeoutException;
import org.apache.cassandra.service.CacheService;

import static org.junit.Assert.assertEquals;
import static org.junit.Assert.assertNull;

import static org.apache.cassandra.utils.ByteBufferUtil.bytes;

public class CounterCacheTest
{
    private static final String KEYSPACE1 = "CounterCacheTest";
    private static final String COUNTER1 = "Counter1";

    @BeforeClass
    public static void defineSchema() throws ConfigurationException
    {
        SchemaLoader.prepareServer();

        CFMetaData counterTable = CFMetaData.Builder.create(KEYSPACE1, COUNTER1, false, true, true)
                                  .addPartitionKey("key", Int32Type.instance)
                                  .addClusteringColumn("name", Int32Type.instance)
                                  .addRegularColumn("c", CounterColumnType.instance)
                                  .build();

        SchemaLoader.createKeyspace(KEYSPACE1,
                                    KeyspaceParams.simple(1),
                                    counterTable);
    }

    @AfterClass
    public static void cleanup()
    {
        SchemaLoader.cleanupSavedCaches();
    }

    @Test
    public void testReadWrite()
    {
<<<<<<< HEAD
        ColumnFamilyStore cfs = Keyspace.open(KEYSPACE1).getColumnFamilyStore(COUNTER1);
=======
        ColumnFamilyStore cfs = Keyspace.open(KEYSPACE1).getColumnFamilyStore(CF);
        cfs.truncateBlocking();
>>>>>>> e63dacf7
        CacheService.instance.invalidateCounterCache();

        Clustering c1 = CBuilder.create(cfs.metadata.comparator).add(ByteBufferUtil.bytes(1)).build();
        Clustering c2 = CBuilder.create(cfs.metadata.comparator).add(ByteBufferUtil.bytes(2)).build();
        ColumnDefinition cd = cfs.metadata.getColumnDefinition(ByteBufferUtil.bytes("c"));

        assertEquals(0, CacheService.instance.counterCache.size());
        assertNull(cfs.getCachedCounter(bytes(1), c1, cd, null));
        assertNull(cfs.getCachedCounter(bytes(1), c2, cd, null));
        assertNull(cfs.getCachedCounter(bytes(2), c1, cd, null));
        assertNull(cfs.getCachedCounter(bytes(2), c2, cd, null));

        cfs.putCachedCounter(bytes(1), c1, cd, null, ClockAndCount.create(1L, 1L));
        cfs.putCachedCounter(bytes(1), c2, cd, null, ClockAndCount.create(1L, 2L));
        cfs.putCachedCounter(bytes(2), c1, cd, null, ClockAndCount.create(2L, 1L));
        cfs.putCachedCounter(bytes(2), c2, cd, null, ClockAndCount.create(2L, 2L));

        assertEquals(ClockAndCount.create(1L, 1L), cfs.getCachedCounter(bytes(1), c1, cd, null));
        assertEquals(ClockAndCount.create(1L, 2L), cfs.getCachedCounter(bytes(1), c2, cd, null));
        assertEquals(ClockAndCount.create(2L, 1L), cfs.getCachedCounter(bytes(2), c1, cd, null));
        assertEquals(ClockAndCount.create(2L, 2L), cfs.getCachedCounter(bytes(2), c2, cd, null));
    }

    @Test
    public void testSaveLoad() throws ExecutionException, InterruptedException, WriteTimeoutException
    {
<<<<<<< HEAD
        ColumnFamilyStore cfs = Keyspace.open(KEYSPACE1).getColumnFamilyStore(COUNTER1);
=======
        ColumnFamilyStore cfs = Keyspace.open(KEYSPACE1).getColumnFamilyStore(CF);
        cfs.truncateBlocking();
>>>>>>> e63dacf7
        CacheService.instance.invalidateCounterCache();

        new CounterMutation(new RowUpdateBuilder(cfs.metadata, 0, bytes(1)).clustering(1).add("c", 1L).build(), ConsistencyLevel.ONE).apply();
        new CounterMutation(new RowUpdateBuilder(cfs.metadata, 0, bytes(1)).clustering(2).add("c", 2L).build(), ConsistencyLevel.ONE).apply();
        new CounterMutation(new RowUpdateBuilder(cfs.metadata, 0, bytes(2)).clustering(1).add("c", 1L).build(), ConsistencyLevel.ONE).apply();
        new CounterMutation(new RowUpdateBuilder(cfs.metadata, 0, bytes(2)).clustering(2).add("c", 2L).build(), ConsistencyLevel.ONE).apply();

        assertEquals(4, CacheService.instance.counterCache.size());

        // flush the counter cache and invalidate
        CacheService.instance.counterCache.submitWrite(Integer.MAX_VALUE).get();
        CacheService.instance.invalidateCounterCache();
        assertEquals(0, CacheService.instance.counterCache.size());

        // load from cache and validate
        CacheService.instance.counterCache.loadSaved();
        assertEquals(4, CacheService.instance.counterCache.size());

        Clustering c1 = CBuilder.create(cfs.metadata.comparator).add(ByteBufferUtil.bytes(1)).build();
        Clustering c2 = CBuilder.create(cfs.metadata.comparator).add(ByteBufferUtil.bytes(2)).build();
        ColumnDefinition cd = cfs.metadata.getColumnDefinition(ByteBufferUtil.bytes("c"));

        assertEquals(ClockAndCount.create(1L, 1L), cfs.getCachedCounter(bytes(1), c1, cd, null));
        assertEquals(ClockAndCount.create(1L, 2L), cfs.getCachedCounter(bytes(1), c2, cd, null));
        assertEquals(ClockAndCount.create(1L, 1L), cfs.getCachedCounter(bytes(2), c1, cd, null));
        assertEquals(ClockAndCount.create(1L, 2L), cfs.getCachedCounter(bytes(2), c2, cd, null));
    }

    @Test
    public void testDroppedSaveLoad() throws ExecutionException, InterruptedException, WriteTimeoutException
    {
        ColumnFamilyStore cfs = Keyspace.open(KEYSPACE1).getColumnFamilyStore(CF);
        cfs.truncateBlocking();
        CacheService.instance.invalidateCounterCache();

        ColumnFamily cells = ArrayBackedSortedColumns.factory.create(cfs.metadata);
        cells.addColumn(new BufferCounterUpdateCell(cellname(1), 1L, FBUtilities.timestampMicros()));
        cells.addColumn(new BufferCounterUpdateCell(cellname(2), 2L, FBUtilities.timestampMicros()));
        new CounterMutation(new Mutation(KEYSPACE1, bytes(1), cells), ConsistencyLevel.ONE).apply();
        new CounterMutation(new Mutation(KEYSPACE1, bytes(2), cells), ConsistencyLevel.ONE).apply();

        // flush the counter cache and invalidate
        CacheService.instance.counterCache.submitWrite(Integer.MAX_VALUE).get();
        CacheService.instance.invalidateCounterCache();
        assertEquals(0, CacheService.instance.counterCache.size());

        Keyspace ks = Schema.instance.removeKeyspaceInstance(KEYSPACE1);

        try
        {
            // load from cache and validate
            CacheService.instance.counterCache.loadSaved();
            assertEquals(0, CacheService.instance.counterCache.size());
        }
        finally
        {
            Schema.instance.storeKeyspaceInstance(ks);
        }
    }

    @Test
    public void testDisabledSaveLoad() throws ExecutionException, InterruptedException, WriteTimeoutException
    {
        ColumnFamilyStore cfs = Keyspace.open(KEYSPACE1).getColumnFamilyStore(CF);
        cfs.truncateBlocking();
        CacheService.instance.invalidateCounterCache();

        ColumnFamily cells = ArrayBackedSortedColumns.factory.create(cfs.metadata);
        cells.addColumn(new BufferCounterUpdateCell(cellname(1), 1L, FBUtilities.timestampMicros()));
        cells.addColumn(new BufferCounterUpdateCell(cellname(2), 2L, FBUtilities.timestampMicros()));
        new CounterMutation(new Mutation(KEYSPACE1, bytes(1), cells), ConsistencyLevel.ONE).apply();
        new CounterMutation(new Mutation(KEYSPACE1, bytes(2), cells), ConsistencyLevel.ONE).apply();

        // flush the counter cache and invalidate
        CacheService.instance.counterCache.submitWrite(Integer.MAX_VALUE).get();
        CacheService.instance.invalidateCounterCache();
        assertEquals(0, CacheService.instance.counterCache.size());


        CacheService.instance.setCounterCacheCapacityInMB(0);
        try
        {
            // load from cache and validate
            CacheService.instance.counterCache.loadSaved();
            assertEquals(0, CacheService.instance.counterCache.size());
        }
        finally
        {
            CacheService.instance.setCounterCacheCapacityInMB(1);
        }
    }

}<|MERGE_RESOLUTION|>--- conflicted
+++ resolved
@@ -69,12 +69,8 @@
     @Test
     public void testReadWrite()
     {
-<<<<<<< HEAD
         ColumnFamilyStore cfs = Keyspace.open(KEYSPACE1).getColumnFamilyStore(COUNTER1);
-=======
-        ColumnFamilyStore cfs = Keyspace.open(KEYSPACE1).getColumnFamilyStore(CF);
         cfs.truncateBlocking();
->>>>>>> e63dacf7
         CacheService.instance.invalidateCounterCache();
 
         Clustering c1 = CBuilder.create(cfs.metadata.comparator).add(ByteBufferUtil.bytes(1)).build();
@@ -101,12 +97,8 @@
     @Test
     public void testSaveLoad() throws ExecutionException, InterruptedException, WriteTimeoutException
     {
-<<<<<<< HEAD
         ColumnFamilyStore cfs = Keyspace.open(KEYSPACE1).getColumnFamilyStore(COUNTER1);
-=======
-        ColumnFamilyStore cfs = Keyspace.open(KEYSPACE1).getColumnFamilyStore(CF);
         cfs.truncateBlocking();
->>>>>>> e63dacf7
         CacheService.instance.invalidateCounterCache();
 
         new CounterMutation(new RowUpdateBuilder(cfs.metadata, 0, bytes(1)).clustering(1).add("c", 1L).build(), ConsistencyLevel.ONE).apply();
@@ -138,15 +130,14 @@
     @Test
     public void testDroppedSaveLoad() throws ExecutionException, InterruptedException, WriteTimeoutException
     {
-        ColumnFamilyStore cfs = Keyspace.open(KEYSPACE1).getColumnFamilyStore(CF);
+        ColumnFamilyStore cfs = Keyspace.open(KEYSPACE1).getColumnFamilyStore(COUNTER1);
         cfs.truncateBlocking();
         CacheService.instance.invalidateCounterCache();
 
-        ColumnFamily cells = ArrayBackedSortedColumns.factory.create(cfs.metadata);
-        cells.addColumn(new BufferCounterUpdateCell(cellname(1), 1L, FBUtilities.timestampMicros()));
-        cells.addColumn(new BufferCounterUpdateCell(cellname(2), 2L, FBUtilities.timestampMicros()));
-        new CounterMutation(new Mutation(KEYSPACE1, bytes(1), cells), ConsistencyLevel.ONE).apply();
-        new CounterMutation(new Mutation(KEYSPACE1, bytes(2), cells), ConsistencyLevel.ONE).apply();
+        new CounterMutation(new RowUpdateBuilder(cfs.metadata, 0, bytes(1)).clustering(1).add("c", 1L).build(), ConsistencyLevel.ONE).apply();
+        new CounterMutation(new RowUpdateBuilder(cfs.metadata, 0, bytes(1)).clustering(2).add("c", 2L).build(), ConsistencyLevel.ONE).apply();
+        new CounterMutation(new RowUpdateBuilder(cfs.metadata, 0, bytes(2)).clustering(1).add("c", 1L).build(), ConsistencyLevel.ONE).apply();
+        new CounterMutation(new RowUpdateBuilder(cfs.metadata, 0, bytes(2)).clustering(2).add("c", 2L).build(), ConsistencyLevel.ONE).apply();
 
         // flush the counter cache and invalidate
         CacheService.instance.counterCache.submitWrite(Integer.MAX_VALUE).get();
@@ -170,15 +161,14 @@
     @Test
     public void testDisabledSaveLoad() throws ExecutionException, InterruptedException, WriteTimeoutException
     {
-        ColumnFamilyStore cfs = Keyspace.open(KEYSPACE1).getColumnFamilyStore(CF);
+        ColumnFamilyStore cfs = Keyspace.open(KEYSPACE1).getColumnFamilyStore(COUNTER1);
         cfs.truncateBlocking();
         CacheService.instance.invalidateCounterCache();
 
-        ColumnFamily cells = ArrayBackedSortedColumns.factory.create(cfs.metadata);
-        cells.addColumn(new BufferCounterUpdateCell(cellname(1), 1L, FBUtilities.timestampMicros()));
-        cells.addColumn(new BufferCounterUpdateCell(cellname(2), 2L, FBUtilities.timestampMicros()));
-        new CounterMutation(new Mutation(KEYSPACE1, bytes(1), cells), ConsistencyLevel.ONE).apply();
-        new CounterMutation(new Mutation(KEYSPACE1, bytes(2), cells), ConsistencyLevel.ONE).apply();
+        new CounterMutation(new RowUpdateBuilder(cfs.metadata, 0, bytes(1)).clustering(1).add("c", 1L).build(), ConsistencyLevel.ONE).apply();
+        new CounterMutation(new RowUpdateBuilder(cfs.metadata, 0, bytes(1)).clustering(2).add("c", 2L).build(), ConsistencyLevel.ONE).apply();
+        new CounterMutation(new RowUpdateBuilder(cfs.metadata, 0, bytes(2)).clustering(1).add("c", 1L).build(), ConsistencyLevel.ONE).apply();
+        new CounterMutation(new RowUpdateBuilder(cfs.metadata, 0, bytes(2)).clustering(2).add("c", 2L).build(), ConsistencyLevel.ONE).apply();
 
         // flush the counter cache and invalidate
         CacheService.instance.counterCache.submitWrite(Integer.MAX_VALUE).get();
