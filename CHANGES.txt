<<<<<<< HEAD
2.2.2
 * Defer default role manager setup until all nodes are on 2.2+ (CASSANDRA-9761)
 * Cancel transaction for sstables we wont redistribute index summary
   for (CASSANDRA-10270)
 * Handle missing RoleManager in config after upgrade to 2.2 (CASSANDRA-10209) 
 * Retry snapshot deletion after compaction and gc on Windows (CASSANDRA-10222)
 * Fix failure to start with space in directory path on Windows (CASSANDRA-10239)
 * Fix repair hang when snapshot failed (CASSANDRA-10057)
 * Fall back to 1/4 commitlog volume for commitlog_total_space on small disks
   (CASSANDRA-10199)
Merged from 2.1:
=======
2.1.10
 * (Pig) support BulkOutputFormat as a URL parameter (CASSANDRA-7410)
>>>>>>> c7b40735
 * BATCH statement is broken in cqlsh (CASSANDRA-10272)
 * Added configurable warning threshold for GC duration (CASSANDRA-8907)
 * (cqlsh) Make cqlsh PEP8 Compliant (CASSANDRA-10066)
 * (cqlsh) Fix error when starting cqlsh with --debug (CASSANDRA-10282)
 * Scrub, Cleanup and Upgrade do not unmark compacting until all operations
   have completed, regardless of the occurence of exceptions (CASSANDRA-10274)
 * Fix handling of streaming EOF (CASSANDRA-10206)
 * Only check KeyCache when it is enabled
 * Change streaming_socket_timeout_in_ms default to 1 hour (CASSANDRA-8611)
 * (cqlsh) update list of CQL keywords (CASSANDRA-9232)
 * Add nodetool gettraceprobability command (CASSANDRA-10234)
Merged from 2.0:
 * Disallow decommission when node is in drained state (CASSANDRA-8741)


2.2.1
 * Fix race during construction of commit log (CASSANDRA-10049)
 * Fix LeveledCompactionStrategyTest (CASSANDRA-9757)
 * Fix broken UnbufferedDataOutputStreamPlus.writeUTF (CASSANDRA-10203)
 * (cqlsh) add CLEAR command (CASSANDRA-10086)
 * Support string literals as Role names for compatibility (CASSANDRA-10135)
 * Allow count(*) and count(1) to be use as normal aggregation (CASSANDRA-10114)
 * An NPE is thrown if the column name is unknown for an IN relation (CASSANDRA-10043)
 * Apply commit_failure_policy to more errors on startup (CASSANDRA-9749)
 * Fix histogram overflow exception (CASSANDRA-9973)
 * Route gossip messages over dedicated socket (CASSANDRA-9237)
 * Add checksum to saved cache files (CASSANDRA-9265)
 * Log warning when using an aggregate without partition key (CASSANDRA-9737)
 * Avoid grouping sstables for anticompaction with DTCS (CASSANDRA-9900)
 * UDF / UDA execution time in trace (CASSANDRA-9723)
 * Fix broken internode SSL (CASSANDRA-9884)
Merged from 2.1:
 * Change streaming_socket_timeout_in_ms default to 1 hour (CASSANDRA-8611)
 * (cqlsh) update list of CQL keywords (CASSANDRA-9232)
 * Avoid race condition during read repair (CASSANDRA-9460)
 * (cqlsh) default load-from-file encoding to utf-8 (CASSANDRA-9898)
 * Avoid returning Permission.NONE when failing to query users table (CASSANDRA-10168)
 * (cqlsh) Allow encoding to be set through command line (CASSANDRA-10004)
 * Add new JMX methods to change local compaction strategy (CASSANDRA-9965)
 * Write hints for paxos commits (CASSANDRA-7342)
 * (cqlsh) Fix timestamps before 1970 on Windows, always
   use UTC for timestamp display (CASSANDRA-10000)
 * (cqlsh) Avoid overwriting new config file with old config
   when both exist (CASSANDRA-9777)
 * Release snapshot selfRef when doing snapshot repair (CASSANDRA-9998)
 * Cannot replace token does not exist - DN node removed as Fat Client (CASSANDRA-9871)
 * Fix handling of enable/disable autocompaction (CASSANDRA-9899)
 * Add consistency level to tracing ouput (CASSANDRA-9827)
 * Remove repair snapshot leftover on startup (CASSANDRA-7357)
 * Use random nodes for batch log when only 2 racks (CASSANDRA-8735)
 * Ensure atomicity inside thrift and stream session (CASSANDRA-7757)
 * Fix nodetool info error when the node is not joined (CASSANDRA-9031)
Merged from 2.0:
 * Make getFullyExpiredSSTables less expensive (CASSANDRA-9882)
 * Log when messages are dropped due to cross_node_timeout (CASSANDRA-9793)
 * Don't track hotness when opening from snapshot for validation (CASSANDRA-9382)


2.2.0
 * Allow the selection of columns together with aggregates (CASSANDRA-9767)
 * Fix cqlsh copy methods and other windows specific issues (CASSANDRA-9795)
 * Don't wrap byte arrays in SequentialWriter (CASSANDRA-9797)
 * sum() and avg() functions missing for smallint and tinyint types (CASSANDRA-9671)
 * Revert CASSANDRA-9542 (allow native functions in UDA) (CASSANDRA-9771)
Merged from 2.1:
 * Fix MarshalException when upgrading superColumn family (CASSANDRA-9582)
 * Fix broken logging for "empty" flushes in Memtable (CASSANDRA-9837)
 * Handle corrupt files on startup (CASSANDRA-9686)
 * Fix clientutil jar and tests (CASSANDRA-9760)
 * (cqlsh) Allow the SSL protocol version to be specified through the
   config file or environment variables (CASSANDRA-9544)
Merged from 2.0:
 * Add tool to find why expired sstables are not getting dropped (CASSANDRA-10015)
 * Remove erroneous pending HH tasks from tpstats/jmx (CASSANDRA-9129)
 * Don't cast expected bf size to an int (CASSANDRA-9959)
 * checkForEndpointCollision fails for legitimate collisions (CASSANDRA-9765)
 * Complete CASSANDRA-8448 fix (CASSANDRA-9519)
 * Don't include auth credentials in debug log (CASSANDRA-9682)
 * Can't transition from write survey to normal mode (CASSANDRA-9740)
 * Scrub (recover) sstables even when -Index.db is missing (CASSANDRA-9591)
 * Fix growing pending background compaction (CASSANDRA-9662)


2.2.0-rc2
 * Re-enable memory-mapped I/O on Windows (CASSANDRA-9658)
 * Warn when an extra-large partition is compacted (CASSANDRA-9643)
 * (cqlsh) Allow setting the initial connection timeout (CASSANDRA-9601)
 * BulkLoader has --transport-factory option but does not use it (CASSANDRA-9675)
 * Allow JMX over SSL directly from nodetool (CASSANDRA-9090)
 * Update cqlsh for UDFs (CASSANDRA-7556)
 * Change Windows kernel default timer resolution (CASSANDRA-9634)
 * Deprected sstable2json and json2sstable (CASSANDRA-9618)
 * Allow native functions in user-defined aggregates (CASSANDRA-9542)
 * Don't repair system_distributed by default (CASSANDRA-9621)
 * Fix mixing min, max, and count aggregates for blob type (CASSANRA-9622)
 * Rename class for DATE type in Java driver (CASSANDRA-9563)
 * Duplicate compilation of UDFs on coordinator (CASSANDRA-9475)
 * Fix connection leak in CqlRecordWriter (CASSANDRA-9576)
 * Mlockall before opening system sstables & remove boot_without_jna option (CASSANDRA-9573)
 * Add functions to convert timeuuid to date or time, deprecate dateOf and unixTimestampOf (CASSANDRA-9229)
 * Make sure we cancel non-compacting sstables from LifecycleTransaction (CASSANDRA-9566)
 * Fix deprecated repair JMX API (CASSANDRA-9570)
 * Add logback metrics (CASSANDRA-9378)
 * Update and refactor ant test/test-compression to run the tests in parallel (CASSANDRA-9583)
 * Fix upgrading to new directory for secondary index (CASSANDRA-9687)
Merged from 2.1:
 * (cqlsh) Fix bad check for CQL compatibility when DESCRIBE'ing
   COMPACT STORAGE tables with no clustering columns
 * Eliminate strong self-reference chains in sstable ref tidiers (CASSANDRA-9656)
 * Ensure StreamSession uses canonical sstable reader instances (CASSANDRA-9700) 
 * Ensure memtable book keeping is not corrupted in the event we shrink usage (CASSANDRA-9681)
 * Update internal python driver for cqlsh (CASSANDRA-9064)
 * Fix IndexOutOfBoundsException when inserting tuple with too many
   elements using the string literal notation (CASSANDRA-9559)
 * Enable describe on indices (CASSANDRA-7814)
 * Fix incorrect result for IN queries where column not found (CASSANDRA-9540)
 * ColumnFamilyStore.selectAndReference may block during compaction (CASSANDRA-9637)
 * Fix bug in cardinality check when compacting (CASSANDRA-9580)
 * Fix memory leak in Ref due to ConcurrentLinkedQueue.remove() behaviour (CASSANDRA-9549)
 * Make rebuild only run one at a time (CASSANDRA-9119)
Merged from 2.0:
 * Avoid NPE in AuthSuccess#decode (CASSANDRA-9727)
 * Add listen_address to system.local (CASSANDRA-9603)
 * Bug fixes to resultset metadata construction (CASSANDRA-9636)
 * Fix setting 'durable_writes' in ALTER KEYSPACE (CASSANDRA-9560)
 * Avoids ballot clash in Paxos (CASSANDRA-9649)
 * Improve trace messages for RR (CASSANDRA-9479)
 * Fix suboptimal secondary index selection when restricted
   clustering column is also indexed (CASSANDRA-9631)
 * (cqlsh) Add min_threshold to DTCS option autocomplete (CASSANDRA-9385)
 * Fix error message when attempting to create an index on a column
   in a COMPACT STORAGE table with clustering columns (CASSANDRA-9527)
 * 'WITH WITH' in alter keyspace statements causes NPE (CASSANDRA-9565)
 * Expose some internals of SelectStatement for inspection (CASSANDRA-9532)
 * ArrivalWindow should use primitives (CASSANDRA-9496)
 * Periodically submit background compaction tasks (CASSANDRA-9592)
 * Set HAS_MORE_PAGES flag to false when PagingState is null (CASSANDRA-9571)


2.2.0-rc1
 * Compressed commit log should measure compressed space used (CASSANDRA-9095)
 * Fix comparison bug in CassandraRoleManager#collectRoles (CASSANDRA-9551)
 * Add tinyint,smallint,time,date support for UDFs (CASSANDRA-9400)
 * Deprecates SSTableSimpleWriter and SSTableSimpleUnsortedWriter (CASSANDRA-9546)
 * Empty INITCOND treated as null in aggregate (CASSANDRA-9457)
 * Remove use of Cell in Thrift MapReduce classes (CASSANDRA-8609)
 * Integrate pre-release Java Driver 2.2-rc1, custom build (CASSANDRA-9493)
 * Clean up gossiper logic for old versions (CASSANDRA-9370)
 * Fix custom payload coding/decoding to match the spec (CASSANDRA-9515)
 * ant test-all results incomplete when parsed (CASSANDRA-9463)
 * Disallow frozen<> types in function arguments and return types for
   clarity (CASSANDRA-9411)
 * Static Analysis to warn on unsafe use of Autocloseable instances (CASSANDRA-9431)
 * Update commitlog archiving examples now that commitlog segments are
   not recycled (CASSANDRA-9350)
 * Extend Transactional API to sstable lifecycle management (CASSANDRA-8568)
 * (cqlsh) Add support for native protocol 4 (CASSANDRA-9399)
 * Ensure that UDF and UDAs are keyspace-isolated (CASSANDRA-9409)
 * Revert CASSANDRA-7807 (tracing completion client notifications) (CASSANDRA-9429)
 * Add ability to stop compaction by ID (CASSANDRA-7207)
 * Let CassandraVersion handle SNAPSHOT version (CASSANDRA-9438)
Merged from 2.1:
 * (cqlsh) Fix using COPY through SOURCE or -f (CASSANDRA-9083)
 * Fix occasional lack of `system` keyspace in schema tables (CASSANDRA-8487)
 * Use ProtocolError code instead of ServerError code for native protocol
   error responses to unsupported protocol versions (CASSANDRA-9451)
 * Default commitlog_sync_batch_window_in_ms changed to 2ms (CASSANDRA-9504)
 * Fix empty partition assertion in unsorted sstable writing tools (CASSANDRA-9071)
 * Ensure truncate without snapshot cannot produce corrupt responses (CASSANDRA-9388) 
 * Consistent error message when a table mixes counter and non-counter
   columns (CASSANDRA-9492)
 * Avoid getting unreadable keys during anticompaction (CASSANDRA-9508)
 * (cqlsh) Better float precision by default (CASSANDRA-9224)
 * Improve estimated row count (CASSANDRA-9107)
 * Optimize range tombstone memory footprint (CASSANDRA-8603)
 * Use configured gcgs in anticompaction (CASSANDRA-9397)
Merged from 2.0:
 * Don't accumulate more range than necessary in RangeTombstone.Tracker (CASSANDRA-9486)
 * Add broadcast and rpc addresses to system.local (CASSANDRA-9436)
 * Always mark sstable suspect when corrupted (CASSANDRA-9478)
 * Add database users and permissions to CQL3 documentation (CASSANDRA-7558)
 * Allow JVM_OPTS to be passed to standalone tools (CASSANDRA-5969)
 * Fix bad condition in RangeTombstoneList (CASSANDRA-9485)
 * Fix potential StackOverflow when setting CrcCheckChance over JMX (CASSANDRA-9488)
 * Fix null static columns in pages after the first, paged reversed
   queries (CASSANDRA-8502)
 * Fix counting cache serialization in request metrics (CASSANDRA-9466)
 * Add option not to validate atoms during scrub (CASSANDRA-9406)


2.2.0-beta1
 * Introduce Transactional API for internal state changes (CASSANDRA-8984)
 * Add a flag in cassandra.yaml to enable UDFs (CASSANDRA-9404)
 * Better support of null for UDF (CASSANDRA-8374)
 * Use ecj instead of javassist for UDFs (CASSANDRA-8241)
 * faster async logback configuration for tests (CASSANDRA-9376)
 * Add `smallint` and `tinyint` data types (CASSANDRA-8951)
 * Avoid thrift schema creation when native driver is used in stress tool (CASSANDRA-9374)
 * Make Functions.declared thread-safe
 * Add client warnings to native protocol v4 (CASSANDRA-8930)
 * Allow roles cache to be invalidated (CASSANDRA-8967)
 * Upgrade Snappy (CASSANDRA-9063)
 * Don't start Thrift rpc by default (CASSANDRA-9319)
 * Only stream from unrepaired sstables with incremental repair (CASSANDRA-8267)
 * Aggregate UDFs allow SFUNC return type to differ from STYPE if FFUNC specified (CASSANDRA-9321)
 * Remove Thrift dependencies in bundled tools (CASSANDRA-8358)
 * Disable memory mapping of hsperfdata file for JVM statistics (CASSANDRA-9242)
 * Add pre-startup checks to detect potential incompatibilities (CASSANDRA-8049)
 * Distinguish between null and unset in protocol v4 (CASSANDRA-7304)
 * Add user/role permissions for user-defined functions (CASSANDRA-7557)
 * Allow cassandra config to be updated to restart daemon without unloading classes (CASSANDRA-9046)
 * Don't initialize compaction writer before checking if iter is empty (CASSANDRA-9117)
 * Don't execute any functions at prepare-time (CASSANDRA-9037)
 * Share file handles between all instances of a SegmentedFile (CASSANDRA-8893)
 * Make it possible to major compact LCS (CASSANDRA-7272)
 * Make FunctionExecutionException extend RequestExecutionException
   (CASSANDRA-9055)
 * Add support for SELECT JSON, INSERT JSON syntax and new toJson(), fromJson()
   functions (CASSANDRA-7970)
 * Optimise max purgeable timestamp calculation in compaction (CASSANDRA-8920)
 * Constrain internode message buffer sizes, and improve IO class hierarchy (CASSANDRA-8670) 
 * New tool added to validate all sstables in a node (CASSANDRA-5791)
 * Push notification when tracing completes for an operation (CASSANDRA-7807)
 * Delay "node up" and "node added" notifications until native protocol server is started (CASSANDRA-8236)
 * Compressed Commit Log (CASSANDRA-6809)
 * Optimise IntervalTree (CASSANDRA-8988)
 * Add a key-value payload for third party usage (CASSANDRA-8553, 9212)
 * Bump metrics-reporter-config dependency for metrics 3.0 (CASSANDRA-8149)
 * Partition intra-cluster message streams by size, not type (CASSANDRA-8789)
 * Add WriteFailureException to native protocol, notify coordinator of
   write failures (CASSANDRA-8592)
 * Convert SequentialWriter to nio (CASSANDRA-8709)
 * Add role based access control (CASSANDRA-7653, 8650, 7216, 8760, 8849, 8761, 8850)
 * Record client ip address in tracing sessions (CASSANDRA-8162)
 * Indicate partition key columns in response metadata for prepared
   statements (CASSANDRA-7660)
 * Merge UUIDType and TimeUUIDType parse logic (CASSANDRA-8759)
 * Avoid memory allocation when searching index summary (CASSANDRA-8793)
 * Optimise (Time)?UUIDType Comparisons (CASSANDRA-8730)
 * Make CRC32Ex into a separate maven dependency (CASSANDRA-8836)
 * Use preloaded jemalloc w/ Unsafe (CASSANDRA-8714, 9197)
 * Avoid accessing partitioner through StorageProxy (CASSANDRA-8244, 8268)
 * Upgrade Metrics library and remove depricated metrics (CASSANDRA-5657)
 * Serializing Row cache alternative, fully off heap (CASSANDRA-7438)
 * Duplicate rows returned when in clause has repeated values (CASSANDRA-6707)
 * Make CassandraException unchecked, extend RuntimeException (CASSANDRA-8560)
 * Support direct buffer decompression for reads (CASSANDRA-8464)
 * DirectByteBuffer compatible LZ4 methods (CASSANDRA-7039)
 * Group sstables for anticompaction correctly (CASSANDRA-8578)
 * Add ReadFailureException to native protocol, respond
   immediately when replicas encounter errors while handling
   a read request (CASSANDRA-7886)
 * Switch CommitLogSegment from RandomAccessFile to nio (CASSANDRA-8308)
 * Allow mixing token and partition key restrictions (CASSANDRA-7016)
 * Support index key/value entries on map collections (CASSANDRA-8473)
 * Modernize schema tables (CASSANDRA-8261)
 * Support for user-defined aggregation functions (CASSANDRA-8053)
 * Fix NPE in SelectStatement with empty IN values (CASSANDRA-8419)
 * Refactor SelectStatement, return IN results in natural order instead
   of IN value list order and ignore duplicate values in partition key IN restrictions (CASSANDRA-7981)
 * Support UDTs, tuples, and collections in user-defined
   functions (CASSANDRA-7563)
 * Fix aggregate fn results on empty selection, result column name,
   and cqlsh parsing (CASSANDRA-8229)
 * Mark sstables as repaired after full repair (CASSANDRA-7586)
 * Extend Descriptor to include a format value and refactor reader/writer
   APIs (CASSANDRA-7443)
 * Integrate JMH for microbenchmarks (CASSANDRA-8151)
 * Keep sstable levels when bootstrapping (CASSANDRA-7460)
 * Add Sigar library and perform basic OS settings check on startup (CASSANDRA-7838)
 * Support for aggregation functions (CASSANDRA-4914)
 * Remove cassandra-cli (CASSANDRA-7920)
 * Accept dollar quoted strings in CQL (CASSANDRA-7769)
 * Make assassinate a first class command (CASSANDRA-7935)
 * Support IN clause on any partition key column (CASSANDRA-7855)
 * Support IN clause on any clustering column (CASSANDRA-4762)
 * Improve compaction logging (CASSANDRA-7818)
 * Remove YamlFileNetworkTopologySnitch (CASSANDRA-7917)
 * Do anticompaction in groups (CASSANDRA-6851)
 * Support user-defined functions (CASSANDRA-7395, 7526, 7562, 7740, 7781, 7929,
   7924, 7812, 8063, 7813, 7708)
 * Permit configurable timestamps with cassandra-stress (CASSANDRA-7416)
 * Move sstable RandomAccessReader to nio2, which allows using the
   FILE_SHARE_DELETE flag on Windows (CASSANDRA-4050)
 * Remove CQL2 (CASSANDRA-5918)
 * Optimize fetching multiple cells by name (CASSANDRA-6933)
 * Allow compilation in java 8 (CASSANDRA-7028)
 * Make incremental repair default (CASSANDRA-7250)
 * Enable code coverage thru JaCoCo (CASSANDRA-7226)
 * Switch external naming of 'column families' to 'tables' (CASSANDRA-4369) 
 * Shorten SSTable path (CASSANDRA-6962)
 * Use unsafe mutations for most unit tests (CASSANDRA-6969)
 * Fix race condition during calculation of pending ranges (CASSANDRA-7390)
 * Fail on very large batch sizes (CASSANDRA-8011)
 * Improve concurrency of repair (CASSANDRA-6455, 8208, 9145)
 * Select optimal CRC32 implementation at runtime (CASSANDRA-8614)
 * Evaluate MurmurHash of Token once per query (CASSANDRA-7096)
 * Generalize progress reporting (CASSANDRA-8901)
 * Resumable bootstrap streaming (CASSANDRA-8838, CASSANDRA-8942)
 * Allow scrub for secondary index (CASSANDRA-5174)
 * Save repair data to system table (CASSANDRA-5839)
 * fix nodetool names that reference column families (CASSANDRA-8872)
 Merged from 2.1:
 * Warn on misuse of unlogged batches (CASSANDRA-9282)
 * Failure detector detects and ignores local pauses (CASSANDRA-9183)
 * Add utility class to support for rate limiting a given log statement (CASSANDRA-9029)
 * Add missing consistency levels to cassandra-stess (CASSANDRA-9361)
 * Fix commitlog getCompletedTasks to not increment (CASSANDRA-9339)
 * Fix for harmless exceptions logged as ERROR (CASSANDRA-8564)
 * Delete processed sstables in sstablesplit/sstableupgrade (CASSANDRA-8606)
 * Improve sstable exclusion from partition tombstones (CASSANDRA-9298)
 * Validate the indexed column rather than the cell's contents for 2i (CASSANDRA-9057)
 * Add support for top-k custom 2i queries (CASSANDRA-8717)
 * Fix error when dropping table during compaction (CASSANDRA-9251)
 * cassandra-stress supports validation operations over user profiles (CASSANDRA-8773)
 * Add support for rate limiting log messages (CASSANDRA-9029)
 * Log the partition key with tombstone warnings (CASSANDRA-8561)
 * Reduce runWithCompactionsDisabled poll interval to 1ms (CASSANDRA-9271)
 * Fix PITR commitlog replay (CASSANDRA-9195)
 * GCInspector logs very different times (CASSANDRA-9124)
 * Fix deleting from an empty list (CASSANDRA-9198)
 * Update tuple and collection types that use a user-defined type when that UDT
   is modified (CASSANDRA-9148, CASSANDRA-9192)
 * Use higher timeout for prepair and snapshot in repair (CASSANDRA-9261)
 * Fix anticompaction blocking ANTI_ENTROPY stage (CASSANDRA-9151)
 * Repair waits for anticompaction to finish (CASSANDRA-9097)
 * Fix streaming not holding ref when stream error (CASSANDRA-9295)
 * Fix canonical view returning early opened SSTables (CASSANDRA-9396)
Merged from 2.0:
 * (cqlsh) Add LOGIN command to switch users (CASSANDRA-7212)
 * Clone SliceQueryFilter in AbstractReadCommand implementations (CASSANDRA-8940)
 * Push correct protocol notification for DROP INDEX (CASSANDRA-9310)
 * token-generator - generated tokens too long (CASSANDRA-9300)
 * Fix counting of tombstones for TombstoneOverwhelmingException (CASSANDRA-9299)
 * Fix ReconnectableSnitch reconnecting to peers during upgrade (CASSANDRA-6702)
 * Include keyspace and table name in error log for collections over the size
   limit (CASSANDRA-9286)
 * Avoid potential overlap in LCS with single-partition sstables (CASSANDRA-9322)
 * Log warning message when a table is queried before the schema has fully
   propagated (CASSANDRA-9136)
 * Overload SecondaryIndex#indexes to accept the column definition (CASSANDRA-9314)
 * (cqlsh) Add SERIAL and LOCAL_SERIAL consistency levels (CASSANDRA-8051)
 * Fix index selection during rebuild with certain table layouts (CASSANDRA-9281)
 * Fix partition-level-delete-only workload accounting (CASSANDRA-9194)
 * Allow scrub to handle corrupted compressed chunks (CASSANDRA-9140)
 * Fix assertion error when resetlocalschema is run during repair (CASSANDRA-9249)
 * Disable single sstable tombstone compactions for DTCS by default (CASSANDRA-9234)
 * IncomingTcpConnection thread is not named (CASSANDRA-9262)
 * Close incoming connections when MessagingService is stopped (CASSANDRA-9238)
 * Fix streaming hang when retrying (CASSANDRA-9132)


2.1.5
 * Re-add deprecated cold_reads_to_omit param for backwards compat (CASSANDRA-9203)
 * Make anticompaction visible in compactionstats (CASSANDRA-9098)
 * Improve nodetool getendpoints documentation about the partition
   key parameter (CASSANDRA-6458)
 * Don't check other keyspaces for schema changes when an user-defined
   type is altered (CASSANDRA-9187)
 * Add generate-idea-files target to build.xml (CASSANDRA-9123)
 * Allow takeColumnFamilySnapshot to take a list of tables (CASSANDRA-8348)
 * Limit major sstable operations to their canonical representation (CASSANDRA-8669)
 * cqlsh: Add tests for INSERT and UPDATE tab completion (CASSANDRA-9125)
 * cqlsh: quote column names when needed in COPY FROM inserts (CASSANDRA-9080)
 * Do not load read meter for offline operations (CASSANDRA-9082)
 * cqlsh: Make CompositeType data readable (CASSANDRA-8919)
 * cqlsh: Fix display of triggers (CASSANDRA-9081)
 * Fix NullPointerException when deleting or setting an element by index on
   a null list collection (CASSANDRA-9077)
 * Buffer bloom filter serialization (CASSANDRA-9066)
 * Fix anti-compaction target bloom filter size (CASSANDRA-9060)
 * Make FROZEN and TUPLE unreserved keywords in CQL (CASSANDRA-9047)
 * Prevent AssertionError from SizeEstimatesRecorder (CASSANDRA-9034)
 * Avoid overwriting index summaries for sstables with an older format that
   does not support downsampling; rebuild summaries on startup when this
   is detected (CASSANDRA-8993)
 * Fix potential data loss in CompressedSequentialWriter (CASSANDRA-8949)
 * Make PasswordAuthenticator number of hashing rounds configurable (CASSANDRA-8085)
 * Fix AssertionError when binding nested collections in DELETE (CASSANDRA-8900)
 * Check for overlap with non-early sstables in LCS (CASSANDRA-8739)
 * Only calculate max purgable timestamp if we have to (CASSANDRA-8914)
 * (cqlsh) Greatly improve performance of COPY FROM (CASSANDRA-8225)
 * IndexSummary effectiveIndexInterval is now a guideline, not a rule (CASSANDRA-8993)
 * Use correct bounds for page cache eviction of compressed files (CASSANDRA-8746)
 * SSTableScanner enforces its bounds (CASSANDRA-8946)
 * Cleanup cell equality (CASSANDRA-8947)
 * Introduce intra-cluster message coalescing (CASSANDRA-8692)
 * DatabaseDescriptor throws NPE when rpc_interface is used (CASSANDRA-8839)
 * Don't check if an sstable is live for offline compactions (CASSANDRA-8841)
 * Don't set clientMode in SSTableLoader (CASSANDRA-8238)
 * Fix SSTableRewriter with disabled early open (CASSANDRA-8535)
 * Fix cassandra-stress so it respects the CL passed in user mode (CASSANDRA-8948)
 * Fix rare NPE in ColumnDefinition#hasIndexOption() (CASSANDRA-8786)
 * cassandra-stress reports per-operation statistics, plus misc (CASSANDRA-8769)
 * Add SimpleDate (cql date) and Time (cql time) types (CASSANDRA-7523)
 * Use long for key count in cfstats (CASSANDRA-8913)
 * Make SSTableRewriter.abort() more robust to failure (CASSANDRA-8832)
 * Remove cold_reads_to_omit from STCS (CASSANDRA-8860)
 * Make EstimatedHistogram#percentile() use ceil instead of floor (CASSANDRA-8883)
 * Fix top partitions reporting wrong cardinality (CASSANDRA-8834)
 * Fix rare NPE in KeyCacheSerializer (CASSANDRA-8067)
 * Pick sstables for validation as late as possible inc repairs (CASSANDRA-8366)
 * Fix commitlog getPendingTasks to not increment (CASSANDRA-8862)
 * Fix parallelism adjustment in range and secondary index queries
   when the first fetch does not satisfy the limit (CASSANDRA-8856)
 * Check if the filtered sstables is non-empty in STCS (CASSANDRA-8843)
 * Upgrade java-driver used for cassandra-stress (CASSANDRA-8842)
 * Fix CommitLog.forceRecycleAllSegments() memory access error (CASSANDRA-8812)
 * Improve assertions in Memory (CASSANDRA-8792)
 * Fix SSTableRewriter cleanup (CASSANDRA-8802)
 * Introduce SafeMemory for CompressionMetadata.Writer (CASSANDRA-8758)
 * 'nodetool info' prints exception against older node (CASSANDRA-8796)
 * Ensure SSTableReader.last corresponds exactly with the file end (CASSANDRA-8750)
 * Make SSTableWriter.openEarly more robust and obvious (CASSANDRA-8747)
 * Enforce SSTableReader.first/last (CASSANDRA-8744)
 * Cleanup SegmentedFile API (CASSANDRA-8749)
 * Avoid overlap with early compaction replacement (CASSANDRA-8683)
 * Safer Resource Management++ (CASSANDRA-8707)
 * Write partition size estimates into a system table (CASSANDRA-7688)
 * cqlsh: Fix keys() and full() collection indexes in DESCRIBE output
   (CASSANDRA-8154)
 * Show progress of streaming in nodetool netstats (CASSANDRA-8886)
 * IndexSummaryBuilder utilises offheap memory, and shares data between
   each IndexSummary opened from it (CASSANDRA-8757)
 * markCompacting only succeeds if the exact SSTableReader instances being 
   marked are in the live set (CASSANDRA-8689)
 * cassandra-stress support for varint (CASSANDRA-8882)
 * Fix Adler32 digest for compressed sstables (CASSANDRA-8778)
 * Add nodetool statushandoff/statusbackup (CASSANDRA-8912)
 * Use stdout for progress and stats in sstableloader (CASSANDRA-8982)
 * Correctly identify 2i datadir from older versions (CASSANDRA-9116)
Merged from 2.0:
 * Ignore gossip SYNs after shutdown (CASSANDRA-9238)
 * Avoid overflow when calculating max sstable size in LCS (CASSANDRA-9235)
 * Make sstable blacklisting work with compression (CASSANDRA-9138)
 * Do not attempt to rebuild indexes if no index accepts any column (CASSANDRA-9196)
 * Don't initiate snitch reconnection for dead states (CASSANDRA-7292)
 * Fix ArrayIndexOutOfBoundsException in CQLSSTableWriter (CASSANDRA-8978)
 * Add shutdown gossip state to prevent timeouts during rolling restarts (CASSANDRA-8336)
 * Fix running with java.net.preferIPv6Addresses=true (CASSANDRA-9137)
 * Fix failed bootstrap/replace attempts being persisted in system.peers (CASSANDRA-9180)
 * Flush system.IndexInfo after marking index built (CASSANDRA-9128)
 * Fix updates to min/max_compaction_threshold through cassandra-cli
   (CASSANDRA-8102)
 * Don't include tmp files when doing offline relevel (CASSANDRA-9088)
 * Use the proper CAS WriteType when finishing a previous round during Paxos
   preparation (CASSANDRA-8672)
 * Avoid race in cancelling compactions (CASSANDRA-9070)
 * More aggressive check for expired sstables in DTCS (CASSANDRA-8359)
 * Fix ignored index_interval change in ALTER TABLE statements (CASSANDRA-7976)
 * Do more aggressive compaction in old time windows in DTCS (CASSANDRA-8360)
 * java.lang.AssertionError when reading saved cache (CASSANDRA-8740)
 * "disk full" when running cleanup (CASSANDRA-9036)
 * Lower logging level from ERROR to DEBUG when a scheduled schema pull
   cannot be completed due to a node being down (CASSANDRA-9032)
 * Fix MOVED_NODE client event (CASSANDRA-8516)
 * Allow overriding MAX_OUTSTANDING_REPLAY_COUNT (CASSANDRA-7533)
 * Fix malformed JMX ObjectName containing IPv6 addresses (CASSANDRA-9027)
 * (cqlsh) Allow increasing CSV field size limit through
   cqlshrc config option (CASSANDRA-8934)
 * Stop logging range tombstones when exceeding the threshold
   (CASSANDRA-8559)
 * Fix NullPointerException when nodetool getendpoints is run
   against invalid keyspaces or tables (CASSANDRA-8950)
 * Allow specifying the tmp dir (CASSANDRA-7712)
 * Improve compaction estimated tasks estimation (CASSANDRA-8904)
 * Fix duplicate up/down messages sent to native clients (CASSANDRA-7816)
 * Expose commit log archive status via JMX (CASSANDRA-8734)
 * Provide better exceptions for invalid replication strategy parameters
   (CASSANDRA-8909)
 * Fix regression in mixed single and multi-column relation support for
   SELECT statements (CASSANDRA-8613)
 * Add ability to limit number of native connections (CASSANDRA-8086)
 * Fix CQLSSTableWriter throwing exception and spawning threads
   (CASSANDRA-8808)
 * Fix MT mismatch between empty and GC-able data (CASSANDRA-8979)
 * Fix incorrect validation when snapshotting single table (CASSANDRA-8056)
 * Add offline tool to relevel sstables (CASSANDRA-8301)
 * Preserve stream ID for more protocol errors (CASSANDRA-8848)
 * Fix combining token() function with multi-column relations on
   clustering columns (CASSANDRA-8797)
 * Make CFS.markReferenced() resistant to bad refcounting (CASSANDRA-8829)
 * Fix StreamTransferTask abort/complete bad refcounting (CASSANDRA-8815)
 * Fix AssertionError when querying a DESC clustering ordered
   table with ASC ordering and paging (CASSANDRA-8767)
 * AssertionError: "Memory was freed" when running cleanup (CASSANDRA-8716)
 * Make it possible to set max_sstable_age to fractional days (CASSANDRA-8406)
 * Fix some multi-column relations with indexes on some clustering
   columns (CASSANDRA-8275)
 * Fix memory leak in SSTableSimple*Writer and SSTableReader.validate()
   (CASSANDRA-8748)
 * Throw OOM if allocating memory fails to return a valid pointer (CASSANDRA-8726)
 * Fix SSTableSimpleUnsortedWriter ConcurrentModificationException (CASSANDRA-8619)
 * 'nodetool info' prints exception against older node (CASSANDRA-8796)
 * Ensure SSTableSimpleUnsortedWriter.close() terminates if
   disk writer has crashed (CASSANDRA-8807)


2.1.4
 * Bind JMX to localhost unless explicitly configured otherwise (CASSANDRA-9085)


2.1.3
 * Fix HSHA/offheap_objects corruption (CASSANDRA-8719)
 * Upgrade libthrift to 0.9.2 (CASSANDRA-8685)
 * Don't use the shared ref in sstableloader (CASSANDRA-8704)
 * Purge internal prepared statements if related tables or
   keyspaces are dropped (CASSANDRA-8693)
 * (cqlsh) Handle unicode BOM at start of files (CASSANDRA-8638)
 * Stop compactions before exiting offline tools (CASSANDRA-8623)
 * Update tools/stress/README.txt to match current behaviour (CASSANDRA-7933)
 * Fix schema from Thrift conversion with empty metadata (CASSANDRA-8695)
 * Safer Resource Management (CASSANDRA-7705)
 * Make sure we compact highly overlapping cold sstables with
   STCS (CASSANDRA-8635)
 * rpc_interface and listen_interface generate NPE on startup when specified
   interface doesn't exist (CASSANDRA-8677)
 * Fix ArrayIndexOutOfBoundsException in nodetool cfhistograms (CASSANDRA-8514)
 * Switch from yammer metrics for nodetool cf/proxy histograms (CASSANDRA-8662)
 * Make sure we don't add tmplink files to the compaction
   strategy (CASSANDRA-8580)
 * (cqlsh) Handle maps with blob keys (CASSANDRA-8372)
 * (cqlsh) Handle DynamicCompositeType schemas correctly (CASSANDRA-8563)
 * Duplicate rows returned when in clause has repeated values (CASSANDRA-6706)
 * Add tooling to detect hot partitions (CASSANDRA-7974)
 * Fix cassandra-stress user-mode truncation of partition generation (CASSANDRA-8608)
 * Only stream from unrepaired sstables during inc repair (CASSANDRA-8267)
 * Don't allow starting multiple inc repairs on the same sstables (CASSANDRA-8316)
 * Invalidate prepared BATCH statements when related tables
   or keyspaces are dropped (CASSANDRA-8652)
 * Fix missing results in secondary index queries on collections
   with ALLOW FILTERING (CASSANDRA-8421)
 * Expose EstimatedHistogram metrics for range slices (CASSANDRA-8627)
 * (cqlsh) Escape clqshrc passwords properly (CASSANDRA-8618)
 * Fix NPE when passing wrong argument in ALTER TABLE statement (CASSANDRA-8355)
 * Pig: Refactor and deprecate CqlStorage (CASSANDRA-8599)
 * Don't reuse the same cleanup strategy for all sstables (CASSANDRA-8537)
 * Fix case-sensitivity of index name on CREATE and DROP INDEX
   statements (CASSANDRA-8365)
 * Better detection/logging for corruption in compressed sstables (CASSANDRA-8192)
 * Use the correct repairedAt value when closing writer (CASSANDRA-8570)
 * (cqlsh) Handle a schema mismatch being detected on startup (CASSANDRA-8512)
 * Properly calculate expected write size during compaction (CASSANDRA-8532)
 * Invalidate affected prepared statements when a table's columns
   are altered (CASSANDRA-7910)
 * Stress - user defined writes should populate sequentally (CASSANDRA-8524)
 * Fix regression in SSTableRewriter causing some rows to become unreadable 
   during compaction (CASSANDRA-8429)
 * Run major compactions for repaired/unrepaired in parallel (CASSANDRA-8510)
 * (cqlsh) Fix compression options in DESCRIBE TABLE output when compression
   is disabled (CASSANDRA-8288)
 * (cqlsh) Fix DESCRIBE output after keyspaces are altered (CASSANDRA-7623)
 * Make sure we set lastCompactedKey correctly (CASSANDRA-8463)
 * (cqlsh) Fix output of CONSISTENCY command (CASSANDRA-8507)
 * (cqlsh) Fixed the handling of LIST statements (CASSANDRA-8370)
 * Make sstablescrub check leveled manifest again (CASSANDRA-8432)
 * Check first/last keys in sstable when giving out positions (CASSANDRA-8458)
 * Disable mmap on Windows (CASSANDRA-6993)
 * Add missing ConsistencyLevels to cassandra-stress (CASSANDRA-8253)
 * Add auth support to cassandra-stress (CASSANDRA-7985)
 * Fix ArrayIndexOutOfBoundsException when generating error message
   for some CQL syntax errors (CASSANDRA-8455)
 * Scale memtable slab allocation logarithmically (CASSANDRA-7882)
 * cassandra-stress simultaneous inserts over same seed (CASSANDRA-7964)
 * Reduce cassandra-stress sampling memory requirements (CASSANDRA-7926)
 * Ensure memtable flush cannot expire commit log entries from its future (CASSANDRA-8383)
 * Make read "defrag" async to reclaim memtables (CASSANDRA-8459)
 * Remove tmplink files for offline compactions (CASSANDRA-8321)
 * Reduce maxHintsInProgress (CASSANDRA-8415)
 * BTree updates may call provided update function twice (CASSANDRA-8018)
 * Release sstable references after anticompaction (CASSANDRA-8386)
 * Handle abort() in SSTableRewriter properly (CASSANDRA-8320)
 * Centralize shared executors (CASSANDRA-8055)
 * Fix filtering for CONTAINS (KEY) relations on frozen collection
   clustering columns when the query is restricted to a single
   partition (CASSANDRA-8203)
 * Do more aggressive entire-sstable TTL expiry checks (CASSANDRA-8243)
 * Add more log info if readMeter is null (CASSANDRA-8238)
 * add check of the system wall clock time at startup (CASSANDRA-8305)
 * Support for frozen collections (CASSANDRA-7859)
 * Fix overflow on histogram computation (CASSANDRA-8028)
 * Have paxos reuse the timestamp generation of normal queries (CASSANDRA-7801)
 * Fix incremental repair not remove parent session on remote (CASSANDRA-8291)
 * Improve JBOD disk utilization (CASSANDRA-7386)
 * Log failed host when preparing incremental repair (CASSANDRA-8228)
 * Force config client mode in CQLSSTableWriter (CASSANDRA-8281)
 * Fix sstableupgrade throws exception (CASSANDRA-8688)
 * Fix hang when repairing empty keyspace (CASSANDRA-8694)
Merged from 2.0:
 * Fix IllegalArgumentException in dynamic snitch (CASSANDRA-8448)
 * Add support for UPDATE ... IF EXISTS (CASSANDRA-8610)
 * Fix reversal of list prepends (CASSANDRA-8733)
 * Prevent non-zero default_time_to_live on tables with counters
   (CASSANDRA-8678)
 * Fix SSTableSimpleUnsortedWriter ConcurrentModificationException
   (CASSANDRA-8619)
 * Round up time deltas lower than 1ms in BulkLoader (CASSANDRA-8645)
 * Add batch remove iterator to ABSC (CASSANDRA-8414, 8666)
 * Round up time deltas lower than 1ms in BulkLoader (CASSANDRA-8645)
 * Fix isClientMode check in Keyspace (CASSANDRA-8687)
 * Use more efficient slice size for querying internal secondary
   index tables (CASSANDRA-8550)
 * Fix potentially returning deleted rows with range tombstone (CASSANDRA-8558)
 * Check for available disk space before starting a compaction (CASSANDRA-8562)
 * Fix DISTINCT queries with LIMITs or paging when some partitions
   contain only tombstones (CASSANDRA-8490)
 * Introduce background cache refreshing to permissions cache
   (CASSANDRA-8194)
 * Fix race condition in StreamTransferTask that could lead to
   infinite loops and premature sstable deletion (CASSANDRA-7704)
 * Add an extra version check to MigrationTask (CASSANDRA-8462)
 * Ensure SSTableWriter cleans up properly after failure (CASSANDRA-8499)
 * Increase bf true positive count on key cache hit (CASSANDRA-8525)
 * Move MeteredFlusher to its own thread (CASSANDRA-8485)
 * Fix non-distinct results in DISTNCT queries on static columns when
   paging is enabled (CASSANDRA-8087)
 * Move all hints related tasks to hints internal executor (CASSANDRA-8285)
 * Fix paging for multi-partition IN queries (CASSANDRA-8408)
 * Fix MOVED_NODE topology event never being emitted when a node
   moves its token (CASSANDRA-8373)
 * Fix validation of indexes in COMPACT tables (CASSANDRA-8156)
 * Avoid StackOverflowError when a large list of IN values
   is used for a clustering column (CASSANDRA-8410)
 * Fix NPE when writetime() or ttl() calls are wrapped by
   another function call (CASSANDRA-8451)
 * Fix NPE after dropping a keyspace (CASSANDRA-8332)
 * Fix error message on read repair timeouts (CASSANDRA-7947)
 * Default DTCS base_time_seconds changed to 60 (CASSANDRA-8417)
 * Refuse Paxos operation with more than one pending endpoint (CASSANDRA-8346, 8640)
 * Throw correct exception when trying to bind a keyspace or table
   name (CASSANDRA-6952)
 * Make HHOM.compact synchronized (CASSANDRA-8416)
 * cancel latency-sampling task when CF is dropped (CASSANDRA-8401)
 * don't block SocketThread for MessagingService (CASSANDRA-8188)
 * Increase quarantine delay on replacement (CASSANDRA-8260)
 * Expose off-heap memory usage stats (CASSANDRA-7897)
 * Ignore Paxos commits for truncated tables (CASSANDRA-7538)
 * Validate size of indexed column values (CASSANDRA-8280)
 * Make LCS split compaction results over all data directories (CASSANDRA-8329)
 * Fix some failing queries that use multi-column relations
   on COMPACT STORAGE tables (CASSANDRA-8264)
 * Fix InvalidRequestException with ORDER BY (CASSANDRA-8286)
 * Disable SSLv3 for POODLE (CASSANDRA-8265)
 * Fix millisecond timestamps in Tracing (CASSANDRA-8297)
 * Include keyspace name in error message when there are insufficient
   live nodes to stream from (CASSANDRA-8221)
 * Avoid overlap in L1 when L0 contains many nonoverlapping
   sstables (CASSANDRA-8211)
 * Improve PropertyFileSnitch logging (CASSANDRA-8183)
 * Add DC-aware sequential repair (CASSANDRA-8193)
 * Use live sstables in snapshot repair if possible (CASSANDRA-8312)
 * Fix hints serialized size calculation (CASSANDRA-8587)


2.1.2
 * (cqlsh) parse_for_table_meta errors out on queries with undefined
   grammars (CASSANDRA-8262)
 * (cqlsh) Fix SELECT ... TOKEN() function broken in C* 2.1.1 (CASSANDRA-8258)
 * Fix Cassandra crash when running on JDK8 update 40 (CASSANDRA-8209)
 * Optimize partitioner tokens (CASSANDRA-8230)
 * Improve compaction of repaired/unrepaired sstables (CASSANDRA-8004)
 * Make cache serializers pluggable (CASSANDRA-8096)
 * Fix issues with CONTAINS (KEY) queries on secondary indexes
   (CASSANDRA-8147)
 * Fix read-rate tracking of sstables for some queries (CASSANDRA-8239)
 * Fix default timestamp in QueryOptions (CASSANDRA-8246)
 * Set socket timeout when reading remote version (CASSANDRA-8188)
 * Refactor how we track live size (CASSANDRA-7852)
 * Make sure unfinished compaction files are removed (CASSANDRA-8124)
 * Fix shutdown when run as Windows service (CASSANDRA-8136)
 * Fix DESCRIBE TABLE with custom indexes (CASSANDRA-8031)
 * Fix race in RecoveryManagerTest (CASSANDRA-8176)
 * Avoid IllegalArgumentException while sorting sstables in
   IndexSummaryManager (CASSANDRA-8182)
 * Shutdown JVM on file descriptor exhaustion (CASSANDRA-7579)
 * Add 'die' policy for commit log and disk failure (CASSANDRA-7927)
 * Fix installing as service on Windows (CASSANDRA-8115)
 * Fix CREATE TABLE for CQL2 (CASSANDRA-8144)
 * Avoid boxing in ColumnStats min/max trackers (CASSANDRA-8109)
Merged from 2.0:
 * Correctly handle non-text column names in cql3 (CASSANDRA-8178)
 * Fix deletion for indexes on primary key columns (CASSANDRA-8206)
 * Add 'nodetool statusgossip' (CASSANDRA-8125)
 * Improve client notification that nodes are ready for requests (CASSANDRA-7510)
 * Handle negative timestamp in writetime method (CASSANDRA-8139)
 * Pig: Remove errant LIMIT clause in CqlNativeStorage (CASSANDRA-8166)
 * Throw ConfigurationException when hsha is used with the default
   rpc_max_threads setting of 'unlimited' (CASSANDRA-8116)
 * Allow concurrent writing of the same table in the same JVM using
   CQLSSTableWriter (CASSANDRA-7463)
 * Fix totalDiskSpaceUsed calculation (CASSANDRA-8205)


2.1.1
 * Fix spin loop in AtomicSortedColumns (CASSANDRA-7546)
 * Dont notify when replacing tmplink files (CASSANDRA-8157)
 * Fix validation with multiple CONTAINS clause (CASSANDRA-8131)
 * Fix validation of collections in TriggerExecutor (CASSANDRA-8146)
 * Fix IllegalArgumentException when a list of IN values containing tuples
   is passed as a single arg to a prepared statement with the v1 or v2
   protocol (CASSANDRA-8062)
 * Fix ClassCastException in DISTINCT query on static columns with
   query paging (CASSANDRA-8108)
 * Fix NPE on null nested UDT inside a set (CASSANDRA-8105)
 * Fix exception when querying secondary index on set items or map keys
   when some clustering columns are specified (CASSANDRA-8073)
 * Send proper error response when there is an error during native
   protocol message decode (CASSANDRA-8118)
 * Gossip should ignore generation numbers too far in the future (CASSANDRA-8113)
 * Fix NPE when creating a table with frozen sets, lists (CASSANDRA-8104)
 * Fix high memory use due to tracking reads on incrementally opened sstable
   readers (CASSANDRA-8066)
 * Fix EXECUTE request with skipMetadata=false returning no metadata
   (CASSANDRA-8054)
 * Allow concurrent use of CQLBulkOutputFormat (CASSANDRA-7776)
 * Shutdown JVM on OOM (CASSANDRA-7507)
 * Upgrade netty version and enable epoll event loop (CASSANDRA-7761)
 * Don't duplicate sstables smaller than split size when using
   the sstablesplitter tool (CASSANDRA-7616)
 * Avoid re-parsing already prepared statements (CASSANDRA-7923)
 * Fix some Thrift slice deletions and updates of COMPACT STORAGE
   tables with some clustering columns omitted (CASSANDRA-7990)
 * Fix filtering for CONTAINS on sets (CASSANDRA-8033)
 * Properly track added size (CASSANDRA-7239)
 * Allow compilation in java 8 (CASSANDRA-7208)
 * Fix Assertion error on RangeTombstoneList diff (CASSANDRA-8013)
 * Release references to overlapping sstables during compaction (CASSANDRA-7819)
 * Send notification when opening compaction results early (CASSANDRA-8034)
 * Make native server start block until properly bound (CASSANDRA-7885)
 * (cqlsh) Fix IPv6 support (CASSANDRA-7988)
 * Ignore fat clients when checking for endpoint collision (CASSANDRA-7939)
 * Make sstablerepairedset take a list of files (CASSANDRA-7995)
 * (cqlsh) Tab completeion for indexes on map keys (CASSANDRA-7972)
 * (cqlsh) Fix UDT field selection in select clause (CASSANDRA-7891)
 * Fix resource leak in event of corrupt sstable
 * (cqlsh) Add command line option for cqlshrc file path (CASSANDRA-7131)
 * Provide visibility into prepared statements churn (CASSANDRA-7921, CASSANDRA-7930)
 * Invalidate prepared statements when their keyspace or table is
   dropped (CASSANDRA-7566)
 * cassandra-stress: fix support for NetworkTopologyStrategy (CASSANDRA-7945)
 * Fix saving caches when a table is dropped (CASSANDRA-7784)
 * Add better error checking of new stress profile (CASSANDRA-7716)
 * Use ThreadLocalRandom and remove FBUtilities.threadLocalRandom (CASSANDRA-7934)
 * Prevent operator mistakes due to simultaneous bootstrap (CASSANDRA-7069)
 * cassandra-stress supports whitelist mode for node config (CASSANDRA-7658)
 * GCInspector more closely tracks GC; cassandra-stress and nodetool report it (CASSANDRA-7916)
 * nodetool won't output bogus ownership info without a keyspace (CASSANDRA-7173)
 * Add human readable option to nodetool commands (CASSANDRA-5433)
 * Don't try to set repairedAt on old sstables (CASSANDRA-7913)
 * Add metrics for tracking PreparedStatement use (CASSANDRA-7719)
 * (cqlsh) tab-completion for triggers (CASSANDRA-7824)
 * (cqlsh) Support for query paging (CASSANDRA-7514)
 * (cqlsh) Show progress of COPY operations (CASSANDRA-7789)
 * Add syntax to remove multiple elements from a map (CASSANDRA-6599)
 * Support non-equals conditions in lightweight transactions (CASSANDRA-6839)
 * Add IF [NOT] EXISTS to create/drop triggers (CASSANDRA-7606)
 * (cqlsh) Display the current logged-in user (CASSANDRA-7785)
 * (cqlsh) Don't ignore CTRL-C during COPY FROM execution (CASSANDRA-7815)
 * (cqlsh) Order UDTs according to cross-type dependencies in DESCRIBE
   output (CASSANDRA-7659)
 * (cqlsh) Fix handling of CAS statement results (CASSANDRA-7671)
 * (cqlsh) COPY TO/FROM improvements (CASSANDRA-7405)
 * Support list index operations with conditions (CASSANDRA-7499)
 * Add max live/tombstoned cells to nodetool cfstats output (CASSANDRA-7731)
 * Validate IPv6 wildcard addresses properly (CASSANDRA-7680)
 * (cqlsh) Error when tracing query (CASSANDRA-7613)
 * Avoid IOOBE when building SyntaxError message snippet (CASSANDRA-7569)
 * SSTableExport uses correct validator to create string representation of partition
   keys (CASSANDRA-7498)
 * Avoid NPEs when receiving type changes for an unknown keyspace (CASSANDRA-7689)
 * Add support for custom 2i validation (CASSANDRA-7575)
 * Pig support for hadoop CqlInputFormat (CASSANDRA-6454)
 * Add duration mode to cassandra-stress (CASSANDRA-7468)
 * Add listen_interface and rpc_interface options (CASSANDRA-7417)
 * Improve schema merge performance (CASSANDRA-7444)
 * Adjust MT depth based on # of partition validating (CASSANDRA-5263)
 * Optimise NativeCell comparisons (CASSANDRA-6755)
 * Configurable client timeout for cqlsh (CASSANDRA-7516)
 * Include snippet of CQL query near syntax error in messages (CASSANDRA-7111)
 * Make repair -pr work with -local (CASSANDRA-7450)
 * Fix error in sstableloader with -cph > 1 (CASSANDRA-8007)
 * Fix snapshot repair error on indexed tables (CASSANDRA-8020)
 * Do not exit nodetool repair when receiving JMX NOTIF_LOST (CASSANDRA-7909)
 * Stream to private IP when available (CASSANDRA-8084)
Merged from 2.0:
 * Reject conditions on DELETE unless full PK is given (CASSANDRA-6430)
 * Properly reject the token function DELETE (CASSANDRA-7747)
 * Force batchlog replay before decommissioning a node (CASSANDRA-7446)
 * Fix hint replay with many accumulated expired hints (CASSANDRA-6998)
 * Fix duplicate results in DISTINCT queries on static columns with query
   paging (CASSANDRA-8108)
 * Add DateTieredCompactionStrategy (CASSANDRA-6602)
 * Properly validate ascii and utf8 string literals in CQL queries (CASSANDRA-8101)
 * (cqlsh) Fix autocompletion for alter keyspace (CASSANDRA-8021)
 * Create backup directories for commitlog archiving during startup (CASSANDRA-8111)
 * Reduce totalBlockFor() for LOCAL_* consistency levels (CASSANDRA-8058)
 * Fix merging schemas with re-dropped keyspaces (CASSANDRA-7256)
 * Fix counters in supercolumns during live upgrades from 1.2 (CASSANDRA-7188)
 * Notify DT subscribers when a column family is truncated (CASSANDRA-8088)
 * Add sanity check of $JAVA on startup (CASSANDRA-7676)
 * Schedule fat client schema pull on join (CASSANDRA-7993)
 * Don't reset nodes' versions when closing IncomingTcpConnections
   (CASSANDRA-7734)
 * Record the real messaging version in all cases in OutboundTcpConnection
   (CASSANDRA-8057)
 * SSL does not work in cassandra-cli (CASSANDRA-7899)
 * Fix potential exception when using ReversedType in DynamicCompositeType
   (CASSANDRA-7898)
 * Better validation of collection values (CASSANDRA-7833)
 * Track min/max timestamps correctly (CASSANDRA-7969)
 * Fix possible overflow while sorting CL segments for replay (CASSANDRA-7992)
 * Increase nodetool Xmx (CASSANDRA-7956)
 * Archive any commitlog segments present at startup (CASSANDRA-6904)
 * CrcCheckChance should adjust based on live CFMetadata not 
   sstable metadata (CASSANDRA-7978)
 * token() should only accept columns in the partitioning
   key order (CASSANDRA-6075)
 * Add method to invalidate permission cache via JMX (CASSANDRA-7977)
 * Allow propagating multiple gossip states atomically (CASSANDRA-6125)
 * Log exceptions related to unclean native protocol client disconnects
   at DEBUG or INFO (CASSANDRA-7849)
 * Allow permissions cache to be set via JMX (CASSANDRA-7698)
 * Include schema_triggers CF in readable system resources (CASSANDRA-7967)
 * Fix RowIndexEntry to report correct serializedSize (CASSANDRA-7948)
 * Make CQLSSTableWriter sync within partitions (CASSANDRA-7360)
 * Potentially use non-local replicas in CqlConfigHelper (CASSANDRA-7906)
 * Explicitly disallow mixing multi-column and single-column
   relations on clustering columns (CASSANDRA-7711)
 * Better error message when condition is set on PK column (CASSANDRA-7804)
 * Don't send schema change responses and events for no-op DDL
   statements (CASSANDRA-7600)
 * (Hadoop) fix cluster initialisation for a split fetching (CASSANDRA-7774)
 * Throw InvalidRequestException when queries contain relations on entire
   collection columns (CASSANDRA-7506)
 * (cqlsh) enable CTRL-R history search with libedit (CASSANDRA-7577)
 * (Hadoop) allow ACFRW to limit nodes to local DC (CASSANDRA-7252)
 * (cqlsh) cqlsh should automatically disable tracing when selecting
   from system_traces (CASSANDRA-7641)
 * (Hadoop) Add CqlOutputFormat (CASSANDRA-6927)
 * Don't depend on cassandra config for nodetool ring (CASSANDRA-7508)
 * (cqlsh) Fix failing cqlsh formatting tests (CASSANDRA-7703)
 * Fix IncompatibleClassChangeError from hadoop2 (CASSANDRA-7229)
 * Add 'nodetool sethintedhandoffthrottlekb' (CASSANDRA-7635)
 * (cqlsh) Add tab-completion for CREATE/DROP USER IF [NOT] EXISTS (CASSANDRA-7611)
 * Catch errors when the JVM pulls the rug out from GCInspector (CASSANDRA-5345)
 * cqlsh fails when version number parts are not int (CASSANDRA-7524)
 * Fix NPE when table dropped during streaming (CASSANDRA-7946)
 * Fix wrong progress when streaming uncompressed (CASSANDRA-7878)
 * Fix possible infinite loop in creating repair range (CASSANDRA-7983)
 * Fix unit in nodetool for streaming throughput (CASSANDRA-7375)
Merged from 1.2:
 * Don't index tombstones (CASSANDRA-7828)
 * Improve PasswordAuthenticator default super user setup (CASSANDRA-7788)


2.1.0
 * (cqlsh) Removed "ALTER TYPE <name> RENAME TO <name>" from tab-completion
   (CASSANDRA-7895)
 * Fixed IllegalStateException in anticompaction (CASSANDRA-7892)
 * cqlsh: DESCRIBE support for frozen UDTs, tuples (CASSANDRA-7863)
 * Avoid exposing internal classes over JMX (CASSANDRA-7879)
 * Add null check for keys when freezing collection (CASSANDRA-7869)
 * Improve stress workload realism (CASSANDRA-7519)
Merged from 2.0:
 * Configure system.paxos with LeveledCompactionStrategy (CASSANDRA-7753)
 * Fix ALTER clustering column type from DateType to TimestampType when
   using DESC clustering order (CASSANRDA-7797)
 * Throw EOFException if we run out of chunks in compressed datafile
   (CASSANDRA-7664)
 * Fix PRSI handling of CQL3 row markers for row cleanup (CASSANDRA-7787)
 * Fix dropping collection when it's the last regular column (CASSANDRA-7744)
 * Make StreamReceiveTask thread safe and gc friendly (CASSANDRA-7795)
 * Validate empty cell names from counter updates (CASSANDRA-7798)
Merged from 1.2:
 * Don't allow compacted sstables to be marked as compacting (CASSANDRA-7145)
 * Track expired tombstones (CASSANDRA-7810)


2.1.0-rc7
 * Add frozen keyword and require UDT to be frozen (CASSANDRA-7857)
 * Track added sstable size correctly (CASSANDRA-7239)
 * (cqlsh) Fix case insensitivity (CASSANDRA-7834)
 * Fix failure to stream ranges when moving (CASSANDRA-7836)
 * Correctly remove tmplink files (CASSANDRA-7803)
 * (cqlsh) Fix column name formatting for functions, CAS operations,
   and UDT field selections (CASSANDRA-7806)
 * (cqlsh) Fix COPY FROM handling of null/empty primary key
   values (CASSANDRA-7792)
 * Fix ordering of static cells (CASSANDRA-7763)
Merged from 2.0:
 * Forbid re-adding dropped counter columns (CASSANDRA-7831)
 * Fix CFMetaData#isThriftCompatible() for PK-only tables (CASSANDRA-7832)
 * Always reject inequality on the partition key without token()
   (CASSANDRA-7722)
 * Always send Paxos commit to all replicas (CASSANDRA-7479)
 * Make disruptor_thrift_server invocation pool configurable (CASSANDRA-7594)
 * Make repair no-op when RF=1 (CASSANDRA-7864)


2.1.0-rc6
 * Fix OOM issue from netty caching over time (CASSANDRA-7743)
 * json2sstable couldn't import JSON for CQL table (CASSANDRA-7477)
 * Invalidate all caches on table drop (CASSANDRA-7561)
 * Skip strict endpoint selection for ranges if RF == nodes (CASSANRA-7765)
 * Fix Thrift range filtering without 2ary index lookups (CASSANDRA-7741)
 * Add tracing entries about concurrent range requests (CASSANDRA-7599)
 * (cqlsh) Fix DESCRIBE for NTS keyspaces (CASSANDRA-7729)
 * Remove netty buffer ref-counting (CASSANDRA-7735)
 * Pass mutated cf to index updater for use by PRSI (CASSANDRA-7742)
 * Include stress yaml example in release and deb (CASSANDRA-7717)
 * workaround for netty issue causing corrupted data off the wire (CASSANDRA-7695)
 * cqlsh DESC CLUSTER fails retrieving ring information (CASSANDRA-7687)
 * Fix binding null values inside UDT (CASSANDRA-7685)
 * Fix UDT field selection with empty fields (CASSANDRA-7670)
 * Bogus deserialization of static cells from sstable (CASSANDRA-7684)
 * Fix NPE on compaction leftover cleanup for dropped table (CASSANDRA-7770)
Merged from 2.0:
 * Fix race condition in StreamTransferTask that could lead to
   infinite loops and premature sstable deletion (CASSANDRA-7704)
 * (cqlsh) Wait up to 10 sec for a tracing session (CASSANDRA-7222)
 * Fix NPE in FileCacheService.sizeInBytes (CASSANDRA-7756)
 * Remove duplicates from StorageService.getJoiningNodes (CASSANDRA-7478)
 * Clone token map outside of hot gossip loops (CASSANDRA-7758)
 * Fix MS expiring map timeout for Paxos messages (CASSANDRA-7752)
 * Do not flush on truncate if durable_writes is false (CASSANDRA-7750)
 * Give CRR a default input_cql Statement (CASSANDRA-7226)
 * Better error message when adding a collection with the same name
   than a previously dropped one (CASSANDRA-6276)
 * Fix validation when adding static columns (CASSANDRA-7730)
 * (Thrift) fix range deletion of supercolumns (CASSANDRA-7733)
 * Fix potential AssertionError in RangeTombstoneList (CASSANDRA-7700)
 * Validate arguments of blobAs* functions (CASSANDRA-7707)
 * Fix potential AssertionError with 2ndary indexes (CASSANDRA-6612)
 * Avoid logging CompactionInterrupted at ERROR (CASSANDRA-7694)
 * Minor leak in sstable2jon (CASSANDRA-7709)
 * Add cassandra.auto_bootstrap system property (CASSANDRA-7650)
 * Update java driver (for hadoop) (CASSANDRA-7618)
 * Remove CqlPagingRecordReader/CqlPagingInputFormat (CASSANDRA-7570)
 * Support connecting to ipv6 jmx with nodetool (CASSANDRA-7669)


2.1.0-rc5
 * Reject counters inside user types (CASSANDRA-7672)
 * Switch to notification-based GCInspector (CASSANDRA-7638)
 * (cqlsh) Handle nulls in UDTs and tuples correctly (CASSANDRA-7656)
 * Don't use strict consistency when replacing (CASSANDRA-7568)
 * Fix min/max cell name collection on 2.0 SSTables with range
   tombstones (CASSANDRA-7593)
 * Tolerate min/max cell names of different lengths (CASSANDRA-7651)
 * Filter cached results correctly (CASSANDRA-7636)
 * Fix tracing on the new SEPExecutor (CASSANDRA-7644)
 * Remove shuffle and taketoken (CASSANDRA-7601)
 * Clean up Windows batch scripts (CASSANDRA-7619)
 * Fix native protocol drop user type notification (CASSANDRA-7571)
 * Give read access to system.schema_usertypes to all authenticated users
   (CASSANDRA-7578)
 * (cqlsh) Fix cqlsh display when zero rows are returned (CASSANDRA-7580)
 * Get java version correctly when JAVA_TOOL_OPTIONS is set (CASSANDRA-7572)
 * Fix NPE when dropping index from non-existent keyspace, AssertionError when
   dropping non-existent index with IF EXISTS (CASSANDRA-7590)
 * Fix sstablelevelresetter hang (CASSANDRA-7614)
 * (cqlsh) Fix deserialization of blobs (CASSANDRA-7603)
 * Use "keyspace updated" schema change message for UDT changes in v1 and
   v2 protocols (CASSANDRA-7617)
 * Fix tracing of range slices and secondary index lookups that are local
   to the coordinator (CASSANDRA-7599)
 * Set -Dcassandra.storagedir for all tool shell scripts (CASSANDRA-7587)
 * Don't swap max/min col names when mutating sstable metadata (CASSANDRA-7596)
 * (cqlsh) Correctly handle paged result sets (CASSANDRA-7625)
 * (cqlsh) Improve waiting for a trace to complete (CASSANDRA-7626)
 * Fix tracing of concurrent range slices and 2ary index queries (CASSANDRA-7626)
 * Fix scrub against collection type (CASSANDRA-7665)
Merged from 2.0:
 * Set gc_grace_seconds to seven days for system schema tables (CASSANDRA-7668)
 * SimpleSeedProvider no longer caches seeds forever (CASSANDRA-7663)
 * Always flush on truncate (CASSANDRA-7511)
 * Fix ReversedType(DateType) mapping to native protocol (CASSANDRA-7576)
 * Always merge ranges owned by a single node (CASSANDRA-6930)
 * Track max/min timestamps for range tombstones (CASSANDRA-7647)
 * Fix NPE when listing saved caches dir (CASSANDRA-7632)


2.1.0-rc4
 * Fix word count hadoop example (CASSANDRA-7200)
 * Updated memtable_cleanup_threshold and memtable_flush_writers defaults 
   (CASSANDRA-7551)
 * (Windows) fix startup when WMI memory query fails (CASSANDRA-7505)
 * Anti-compaction proceeds if any part of the repair failed (CASSANDRA-7521)
 * Add missing table name to DROP INDEX responses and notifications (CASSANDRA-7539)
 * Bump CQL version to 3.2.0 and update CQL documentation (CASSANDRA-7527)
 * Fix configuration error message when running nodetool ring (CASSANDRA-7508)
 * Support conditional updates, tuple type, and the v3 protocol in cqlsh (CASSANDRA-7509)
 * Handle queries on multiple secondary index types (CASSANDRA-7525)
 * Fix cqlsh authentication with v3 native protocol (CASSANDRA-7564)
 * Fix NPE when unknown prepared statement ID is used (CASSANDRA-7454)
Merged from 2.0:
 * (Windows) force range-based repair to non-sequential mode (CASSANDRA-7541)
 * Fix range merging when DES scores are zero (CASSANDRA-7535)
 * Warn when SSL certificates have expired (CASSANDRA-7528)
 * Fix error when doing reversed queries with static columns (CASSANDRA-7490)
Merged from 1.2:
 * Set correct stream ID on responses when non-Exception Throwables
   are thrown while handling native protocol messages (CASSANDRA-7470)


2.1.0-rc3
 * Consider expiry when reconciling otherwise equal cells (CASSANDRA-7403)
 * Introduce CQL support for stress tool (CASSANDRA-6146)
 * Fix ClassCastException processing expired messages (CASSANDRA-7496)
 * Fix prepared marker for collections inside UDT (CASSANDRA-7472)
 * Remove left-over populate_io_cache_on_flush and replicate_on_write
   uses (CASSANDRA-7493)
 * (Windows) handle spaces in path names (CASSANDRA-7451)
 * Ensure writes have completed after dropping a table, before recycling
   commit log segments (CASSANDRA-7437)
 * Remove left-over rows_per_partition_to_cache (CASSANDRA-7493)
 * Fix error when CONTAINS is used with a bind marker (CASSANDRA-7502)
 * Properly reject unknown UDT field (CASSANDRA-7484)
Merged from 2.0:
 * Fix CC#collectTimeOrderedData() tombstone optimisations (CASSANDRA-7394)
 * Support DISTINCT for static columns and fix behaviour when DISTINC is
   not use (CASSANDRA-7305).
 * Workaround JVM NPE on JMX bind failure (CASSANDRA-7254)
 * Fix race in FileCacheService RemovalListener (CASSANDRA-7278)
 * Fix inconsistent use of consistencyForCommit that allowed LOCAL_QUORUM
   operations to incorrect become full QUORUM (CASSANDRA-7345)
 * Properly handle unrecognized opcodes and flags (CASSANDRA-7440)
 * (Hadoop) close CqlRecordWriter clients when finished (CASSANDRA-7459)
 * Commit disk failure policy (CASSANDRA-7429)
 * Make sure high level sstables get compacted (CASSANDRA-7414)
 * Fix AssertionError when using empty clustering columns and static columns
   (CASSANDRA-7455)
 * Add option to disable STCS in L0 (CASSANDRA-6621)
 * Upgrade to snappy-java 1.0.5.2 (CASSANDRA-7476)


2.1.0-rc2
 * Fix heap size calculation for CompoundSparseCellName and 
   CompoundSparseCellName.WithCollection (CASSANDRA-7421)
 * Allow counter mutations in UNLOGGED batches (CASSANDRA-7351)
 * Modify reconcile logic to always pick a tombstone over a counter cell
   (CASSANDRA-7346)
 * Avoid incremental compaction on Windows (CASSANDRA-7365)
 * Fix exception when querying a composite-keyed table with a collection index
   (CASSANDRA-7372)
 * Use node's host id in place of counter ids (CASSANDRA-7366)
 * Fix error when doing reversed queries with static columns (CASSANDRA-7490)
 * Backport CASSANDRA-6747 (CASSANDRA-7560)
 * Track max/min timestamps for range tombstones (CASSANDRA-7647)
 * Fix NPE when listing saved caches dir (CASSANDRA-7632)
 * Fix sstableloader unable to connect encrypted node (CASSANDRA-7585)
Merged from 1.2:
 * Clone token map outside of hot gossip loops (CASSANDRA-7758)
 * Add stop method to EmbeddedCassandraService (CASSANDRA-7595)
 * Support connecting to ipv6 jmx with nodetool (CASSANDRA-7669)
 * Set gc_grace_seconds to seven days for system schema tables (CASSANDRA-7668)
 * SimpleSeedProvider no longer caches seeds forever (CASSANDRA-7663)
 * Set correct stream ID on responses when non-Exception Throwables
   are thrown while handling native protocol messages (CASSANDRA-7470)
 * Fix row size miscalculation in LazilyCompactedRow (CASSANDRA-7543)
 * Fix race in background compaction check (CASSANDRA-7745)
 * Don't clear out range tombstones during compaction (CASSANDRA-7808)


2.1.0-rc1
 * Revert flush directory (CASSANDRA-6357)
 * More efficient executor service for fast operations (CASSANDRA-4718)
 * Move less common tools into a new cassandra-tools package (CASSANDRA-7160)
 * Support more concurrent requests in native protocol (CASSANDRA-7231)
 * Add tab-completion to debian nodetool packaging (CASSANDRA-6421)
 * Change concurrent_compactors defaults (CASSANDRA-7139)
 * Add PowerShell Windows launch scripts (CASSANDRA-7001)
 * Make commitlog archive+restore more robust (CASSANDRA-6974)
 * Fix marking commitlogsegments clean (CASSANDRA-6959)
 * Add snapshot "manifest" describing files included (CASSANDRA-6326)
 * Parallel streaming for sstableloader (CASSANDRA-3668)
 * Fix bugs in supercolumns handling (CASSANDRA-7138)
 * Fix ClassClassException on composite dense tables (CASSANDRA-7112)
 * Cleanup and optimize collation and slice iterators (CASSANDRA-7107)
 * Upgrade NBHM lib (CASSANDRA-7128)
 * Optimize netty server (CASSANDRA-6861)
 * Fix repair hang when given CF does not exist (CASSANDRA-7189)
 * Allow c* to be shutdown in an embedded mode (CASSANDRA-5635)
 * Add server side batching to native transport (CASSANDRA-5663)
 * Make batchlog replay asynchronous (CASSANDRA-6134)
 * remove unused classes (CASSANDRA-7197)
 * Limit user types to the keyspace they are defined in (CASSANDRA-6643)
 * Add validate method to CollectionType (CASSANDRA-7208)
 * New serialization format for UDT values (CASSANDRA-7209, CASSANDRA-7261)
 * Fix nodetool netstats (CASSANDRA-7270)
 * Fix potential ClassCastException in HintedHandoffManager (CASSANDRA-7284)
 * Use prepared statements internally (CASSANDRA-6975)
 * Fix broken paging state with prepared statement (CASSANDRA-7120)
 * Fix IllegalArgumentException in CqlStorage (CASSANDRA-7287)
 * Allow nulls/non-existant fields in UDT (CASSANDRA-7206)
 * Add Thrift MultiSliceRequest (CASSANDRA-6757, CASSANDRA-7027)
 * Handle overlapping MultiSlices (CASSANDRA-7279)
 * Fix DataOutputTest on Windows (CASSANDRA-7265)
 * Embedded sets in user defined data-types are not updating (CASSANDRA-7267)
 * Add tuple type to CQL/native protocol (CASSANDRA-7248)
 * Fix CqlPagingRecordReader on tables with few rows (CASSANDRA-7322)
Merged from 2.0:
 * Copy compaction options to make sure they are reloaded (CASSANDRA-7290)
 * Add option to do more aggressive tombstone compactions (CASSANDRA-6563)
 * Don't try to compact already-compacting files in HHOM (CASSANDRA-7288)
 * Always reallocate buffers in HSHA (CASSANDRA-6285)
 * (Hadoop) support authentication in CqlRecordReader (CASSANDRA-7221)
 * (Hadoop) Close java driver Cluster in CQLRR.close (CASSANDRA-7228)
 * Warn when 'USING TIMESTAMP' is used on a CAS BATCH (CASSANDRA-7067)
 * return all cpu values from BackgroundActivityMonitor.readAndCompute (CASSANDRA-7183)
 * Correctly delete scheduled range xfers (CASSANDRA-7143)
 * return all cpu values from BackgroundActivityMonitor.readAndCompute (CASSANDRA-7183)  
 * reduce garbage creation in calculatePendingRanges (CASSANDRA-7191)
 * fix c* launch issues on Russian os's due to output of linux 'free' cmd (CASSANDRA-6162)
 * Fix disabling autocompaction (CASSANDRA-7187)
 * Fix potential NumberFormatException when deserializing IntegerType (CASSANDRA-7088)
 * cqlsh can't tab-complete disabling compaction (CASSANDRA-7185)
 * cqlsh: Accept and execute CQL statement(s) from command-line parameter (CASSANDRA-7172)
 * Fix IllegalStateException in CqlPagingRecordReader (CASSANDRA-7198)
 * Fix the InvertedIndex trigger example (CASSANDRA-7211)
 * Add --resolve-ip option to 'nodetool ring' (CASSANDRA-7210)
 * reduce garbage on codec flag deserialization (CASSANDRA-7244) 
 * Fix duplicated error messages on directory creation error at startup (CASSANDRA-5818)
 * Proper null handle for IF with map element access (CASSANDRA-7155)
 * Improve compaction visibility (CASSANDRA-7242)
 * Correctly delete scheduled range xfers (CASSANDRA-7143)
 * Make batchlog replica selection rack-aware (CASSANDRA-6551)
 * Fix CFMetaData#getColumnDefinitionFromColumnName() (CASSANDRA-7074)
 * Fix writetime/ttl functions for static columns (CASSANDRA-7081)
 * Suggest CTRL-C or semicolon after three blank lines in cqlsh (CASSANDRA-7142)
 * Fix 2ndary index queries with DESC clustering order (CASSANDRA-6950)
 * Invalid key cache entries on DROP (CASSANDRA-6525)
 * Fix flapping RecoveryManagerTest (CASSANDRA-7084)
 * Add missing iso8601 patterns for date strings (CASSANDRA-6973)
 * Support selecting multiple rows in a partition using IN (CASSANDRA-6875)
 * Add authentication support to shuffle (CASSANDRA-6484)
 * Swap local and global default read repair chances (CASSANDRA-7320)
 * Add conditional CREATE/DROP USER support (CASSANDRA-7264)
 * Cqlsh counts non-empty lines for "Blank lines" warning (CASSANDRA-7325)
Merged from 1.2:
 * Add Cloudstack snitch (CASSANDRA-7147)
 * Update system.peers correctly when relocating tokens (CASSANDRA-7126)
 * Add Google Compute Engine snitch (CASSANDRA-7132)
 * remove duplicate query for local tokens (CASSANDRA-7182)
 * exit CQLSH with error status code if script fails (CASSANDRA-6344)
 * Fix bug with some IN queries missig results (CASSANDRA-7105)
 * Fix availability validation for LOCAL_ONE CL (CASSANDRA-7319)
 * Hint streaming can cause decommission to fail (CASSANDRA-7219)


2.1.0-beta2
 * Increase default CL space to 8GB (CASSANDRA-7031)
 * Add range tombstones to read repair digests (CASSANDRA-6863)
 * Fix BTree.clear for large updates (CASSANDRA-6943)
 * Fail write instead of logging a warning when unable to append to CL
   (CASSANDRA-6764)
 * Eliminate possibility of CL segment appearing twice in active list 
   (CASSANDRA-6557)
 * Apply DONTNEED fadvise to commitlog segments (CASSANDRA-6759)
 * Switch CRC component to Adler and include it for compressed sstables 
   (CASSANDRA-4165)
 * Allow cassandra-stress to set compaction strategy options (CASSANDRA-6451)
 * Add broadcast_rpc_address option to cassandra.yaml (CASSANDRA-5899)
 * Auto reload GossipingPropertyFileSnitch config (CASSANDRA-5897)
 * Fix overflow of memtable_total_space_in_mb (CASSANDRA-6573)
 * Fix ABTC NPE and apply update function correctly (CASSANDRA-6692)
 * Allow nodetool to use a file or prompt for password (CASSANDRA-6660)
 * Fix AIOOBE when concurrently accessing ABSC (CASSANDRA-6742)
 * Fix assertion error in ALTER TYPE RENAME (CASSANDRA-6705)
 * Scrub should not always clear out repaired status (CASSANDRA-5351)
 * Improve handling of range tombstone for wide partitions (CASSANDRA-6446)
 * Fix ClassCastException for compact table with composites (CASSANDRA-6738)
 * Fix potentially repairing with wrong nodes (CASSANDRA-6808)
 * Change caching option syntax (CASSANDRA-6745)
 * Fix stress to do proper counter reads (CASSANDRA-6835)
 * Fix help message for stress counter_write (CASSANDRA-6824)
 * Fix stress smart Thrift client to pick servers correctly (CASSANDRA-6848)
 * Add logging levels (minimal, normal or verbose) to stress tool (CASSANDRA-6849)
 * Fix race condition in Batch CLE (CASSANDRA-6860)
 * Improve cleanup/scrub/upgradesstables failure handling (CASSANDRA-6774)
 * ByteBuffer write() methods for serializing sstables (CASSANDRA-6781)
 * Proper compare function for CollectionType (CASSANDRA-6783)
 * Update native server to Netty 4 (CASSANDRA-6236)
 * Fix off-by-one error in stress (CASSANDRA-6883)
 * Make OpOrder AutoCloseable (CASSANDRA-6901)
 * Remove sync repair JMX interface (CASSANDRA-6900)
 * Add multiple memory allocation options for memtables (CASSANDRA-6689, 6694)
 * Remove adjusted op rate from stress output (CASSANDRA-6921)
 * Add optimized CF.hasColumns() implementations (CASSANDRA-6941)
 * Serialize batchlog mutations with the version of the target node
   (CASSANDRA-6931)
 * Optimize CounterColumn#reconcile() (CASSANDRA-6953)
 * Properly remove 1.2 sstable support in 2.1 (CASSANDRA-6869)
 * Lock counter cells, not partitions (CASSANDRA-6880)
 * Track presence of legacy counter shards in sstables (CASSANDRA-6888)
 * Ensure safe resource cleanup when replacing sstables (CASSANDRA-6912)
 * Add failure handler to async callback (CASSANDRA-6747)
 * Fix AE when closing SSTable without releasing reference (CASSANDRA-7000)
 * Clean up IndexInfo on keyspace/table drops (CASSANDRA-6924)
 * Only snapshot relative SSTables when sequential repair (CASSANDRA-7024)
 * Require nodetool rebuild_index to specify index names (CASSANDRA-7038)
 * fix cassandra stress errors on reads with native protocol (CASSANDRA-7033)
 * Use OpOrder to guard sstable references for reads (CASSANDRA-6919)
 * Preemptive opening of compaction result (CASSANDRA-6916)
 * Multi-threaded scrub/cleanup/upgradesstables (CASSANDRA-5547)
 * Optimize cellname comparison (CASSANDRA-6934)
 * Native protocol v3 (CASSANDRA-6855)
 * Optimize Cell liveness checks and clean up Cell (CASSANDRA-7119)
 * Support consistent range movements (CASSANDRA-2434)
 * Display min timestamp in sstablemetadata viewer (CASSANDRA-6767)
Merged from 2.0:
 * Avoid race-prone second "scrub" of system keyspace (CASSANDRA-6797)
 * Pool CqlRecordWriter clients by inetaddress rather than Range
   (CASSANDRA-6665)
 * Fix compaction_history timestamps (CASSANDRA-6784)
 * Compare scores of full replica ordering in DES (CASSANDRA-6683)
 * fix CME in SessionInfo updateProgress affecting netstats (CASSANDRA-6577)
 * Allow repairing between specific replicas (CASSANDRA-6440)
 * Allow per-dc enabling of hints (CASSANDRA-6157)
 * Add compatibility for Hadoop 0.2.x (CASSANDRA-5201)
 * Fix EstimatedHistogram races (CASSANDRA-6682)
 * Failure detector correctly converts initial value to nanos (CASSANDRA-6658)
 * Add nodetool taketoken to relocate vnodes (CASSANDRA-4445)
 * Expose bulk loading progress over JMX (CASSANDRA-4757)
 * Correctly handle null with IF conditions and TTL (CASSANDRA-6623)
 * Account for range/row tombstones in tombstone drop
   time histogram (CASSANDRA-6522)
 * Stop CommitLogSegment.close() from calling sync() (CASSANDRA-6652)
 * Make commitlog failure handling configurable (CASSANDRA-6364)
 * Avoid overlaps in LCS (CASSANDRA-6688)
 * Improve support for paginating over composites (CASSANDRA-4851)
 * Fix count(*) queries in a mixed cluster (CASSANDRA-6707)
 * Improve repair tasks(snapshot, differencing) concurrency (CASSANDRA-6566)
 * Fix replaying pre-2.0 commit logs (CASSANDRA-6714)
 * Add static columns to CQL3 (CASSANDRA-6561)
 * Optimize single partition batch statements (CASSANDRA-6737)
 * Disallow post-query re-ordering when paging (CASSANDRA-6722)
 * Fix potential paging bug with deleted columns (CASSANDRA-6748)
 * Fix NPE on BulkLoader caused by losing StreamEvent (CASSANDRA-6636)
 * Fix truncating compression metadata (CASSANDRA-6791)
 * Add CMSClassUnloadingEnabled JVM option (CASSANDRA-6541)
 * Catch memtable flush exceptions during shutdown (CASSANDRA-6735)
 * Fix upgradesstables NPE for non-CF-based indexes (CASSANDRA-6645)
 * Fix UPDATE updating PRIMARY KEY columns implicitly (CASSANDRA-6782)
 * Fix IllegalArgumentException when updating from 1.2 with SuperColumns
   (CASSANDRA-6733)
 * FBUtilities.singleton() should use the CF comparator (CASSANDRA-6778)
 * Fix CQLSStableWriter.addRow(Map<String, Object>) (CASSANDRA-6526)
 * Fix HSHA server introducing corrupt data (CASSANDRA-6285)
 * Fix CAS conditions for COMPACT STORAGE tables (CASSANDRA-6813)
 * Starting threads in OutboundTcpConnectionPool constructor causes race conditions (CASSANDRA-7177)
 * Allow overriding cassandra-rackdc.properties file (CASSANDRA-7072)
 * Set JMX RMI port to 7199 (CASSANDRA-7087)
 * Use LOCAL_QUORUM for data reads at LOCAL_SERIAL (CASSANDRA-6939)
 * Log a warning for large batches (CASSANDRA-6487)
 * Put nodes in hibernate when join_ring is false (CASSANDRA-6961)
 * Avoid early loading of non-system keyspaces before compaction-leftovers 
   cleanup at startup (CASSANDRA-6913)
 * Restrict Windows to parallel repairs (CASSANDRA-6907)
 * (Hadoop) Allow manually specifying start/end tokens in CFIF (CASSANDRA-6436)
 * Fix NPE in MeteredFlusher (CASSANDRA-6820)
 * Fix race processing range scan responses (CASSANDRA-6820)
 * Allow deleting snapshots from dropped keyspaces (CASSANDRA-6821)
 * Add uuid() function (CASSANDRA-6473)
 * Omit tombstones from schema digests (CASSANDRA-6862)
 * Include correct consistencyLevel in LWT timeout (CASSANDRA-6884)
 * Lower chances for losing new SSTables during nodetool refresh and
   ColumnFamilyStore.loadNewSSTables (CASSANDRA-6514)
 * Add support for DELETE ... IF EXISTS to CQL3 (CASSANDRA-5708)
 * Update hadoop_cql3_word_count example (CASSANDRA-6793)
 * Fix handling of RejectedExecution in sync Thrift server (CASSANDRA-6788)
 * Log more information when exceeding tombstone_warn_threshold (CASSANDRA-6865)
 * Fix truncate to not abort due to unreachable fat clients (CASSANDRA-6864)
 * Fix schema concurrency exceptions (CASSANDRA-6841)
 * Fix leaking validator FH in StreamWriter (CASSANDRA-6832)
 * Fix saving triggers to schema (CASSANDRA-6789)
 * Fix trigger mutations when base mutation list is immutable (CASSANDRA-6790)
 * Fix accounting in FileCacheService to allow re-using RAR (CASSANDRA-6838)
 * Fix static counter columns (CASSANDRA-6827)
 * Restore expiring->deleted (cell) compaction optimization (CASSANDRA-6844)
 * Fix CompactionManager.needsCleanup (CASSANDRA-6845)
 * Correctly compare BooleanType values other than 0 and 1 (CASSANDRA-6779)
 * Read message id as string from earlier versions (CASSANDRA-6840)
 * Properly use the Paxos consistency for (non-protocol) batch (CASSANDRA-6837)
 * Add paranoid disk failure option (CASSANDRA-6646)
 * Improve PerRowSecondaryIndex performance (CASSANDRA-6876)
 * Extend triggers to support CAS updates (CASSANDRA-6882)
 * Static columns with IF NOT EXISTS don't always work as expected (CASSANDRA-6873)
 * Fix paging with SELECT DISTINCT (CASSANDRA-6857)
 * Fix UnsupportedOperationException on CAS timeout (CASSANDRA-6923)
 * Improve MeteredFlusher handling of MF-unaffected column families
   (CASSANDRA-6867)
 * Add CqlRecordReader using native pagination (CASSANDRA-6311)
 * Add QueryHandler interface (CASSANDRA-6659)
 * Track liveRatio per-memtable, not per-CF (CASSANDRA-6945)
 * Make sure upgradesstables keeps sstable level (CASSANDRA-6958)
 * Fix LIMIT with static columns (CASSANDRA-6956)
 * Fix clash with CQL column name in thrift validation (CASSANDRA-6892)
 * Fix error with super columns in mixed 1.2-2.0 clusters (CASSANDRA-6966)
 * Fix bad skip of sstables on slice query with composite start/finish (CASSANDRA-6825)
 * Fix unintended update with conditional statement (CASSANDRA-6893)
 * Fix map element access in IF (CASSANDRA-6914)
 * Avoid costly range calculations for range queries on system keyspaces
   (CASSANDRA-6906)
 * Fix SSTable not released if stream session fails (CASSANDRA-6818)
 * Avoid build failure due to ANTLR timeout (CASSANDRA-6991)
 * Queries on compact tables can return more rows that requested (CASSANDRA-7052)
 * USING TIMESTAMP for batches does not work (CASSANDRA-7053)
 * Fix performance regression from CASSANDRA-5614 (CASSANDRA-6949)
 * Ensure that batchlog and hint timeouts do not produce hints (CASSANDRA-7058)
 * Merge groupable mutations in TriggerExecutor#execute() (CASSANDRA-7047)
 * Plug holes in resource release when wiring up StreamSession (CASSANDRA-7073)
 * Re-add parameter columns to tracing session (CASSANDRA-6942)
 * Preserves CQL metadata when updating table from thrift (CASSANDRA-6831)
Merged from 1.2:
 * Fix nodetool display with vnodes (CASSANDRA-7082)
 * Add UNLOGGED, COUNTER options to BATCH documentation (CASSANDRA-6816)
 * add extra SSL cipher suites (CASSANDRA-6613)
 * fix nodetool getsstables for blob PK (CASSANDRA-6803)
 * Fix BatchlogManager#deleteBatch() use of millisecond timestamps
   (CASSANDRA-6822)
 * Continue assassinating even if the endpoint vanishes (CASSANDRA-6787)
 * Schedule schema pulls on change (CASSANDRA-6971)
 * Non-droppable verbs shouldn't be dropped from OTC (CASSANDRA-6980)
 * Shutdown batchlog executor in SS#drain() (CASSANDRA-7025)
 * Fix batchlog to account for CF truncation records (CASSANDRA-6999)
 * Fix CQLSH parsing of functions and BLOB literals (CASSANDRA-7018)
 * Properly load trustore in the native protocol (CASSANDRA-6847)
 * Always clean up references in SerializingCache (CASSANDRA-6994)
 * Don't shut MessagingService down when replacing a node (CASSANDRA-6476)
 * fix npe when doing -Dcassandra.fd_initial_value_ms (CASSANDRA-6751)


2.1.0-beta1
 * Add flush directory distinct from compaction directories (CASSANDRA-6357)
 * Require JNA by default (CASSANDRA-6575)
 * add listsnapshots command to nodetool (CASSANDRA-5742)
 * Introduce AtomicBTreeColumns (CASSANDRA-6271, 6692)
 * Multithreaded commitlog (CASSANDRA-3578)
 * allocate fixed index summary memory pool and resample cold index summaries 
   to use less memory (CASSANDRA-5519)
 * Removed multithreaded compaction (CASSANDRA-6142)
 * Parallelize fetching rows for low-cardinality indexes (CASSANDRA-1337)
 * change logging from log4j to logback (CASSANDRA-5883)
 * switch to LZ4 compression for internode communication (CASSANDRA-5887)
 * Stop using Thrift-generated Index* classes internally (CASSANDRA-5971)
 * Remove 1.2 network compatibility code (CASSANDRA-5960)
 * Remove leveled json manifest migration code (CASSANDRA-5996)
 * Remove CFDefinition (CASSANDRA-6253)
 * Use AtomicIntegerFieldUpdater in RefCountedMemory (CASSANDRA-6278)
 * User-defined types for CQL3 (CASSANDRA-5590)
 * Use of o.a.c.metrics in nodetool (CASSANDRA-5871, 6406)
 * Batch read from OTC's queue and cleanup (CASSANDRA-1632)
 * Secondary index support for collections (CASSANDRA-4511, 6383)
 * SSTable metadata(Stats.db) format change (CASSANDRA-6356)
 * Push composites support in the storage engine
   (CASSANDRA-5417, CASSANDRA-6520)
 * Add snapshot space used to cfstats (CASSANDRA-6231)
 * Add cardinality estimator for key count estimation (CASSANDRA-5906)
 * CF id is changed to be non-deterministic. Data dir/key cache are created
   uniquely for CF id (CASSANDRA-5202)
 * New counters implementation (CASSANDRA-6504)
 * Replace UnsortedColumns, EmptyColumns, TreeMapBackedSortedColumns with new
   ArrayBackedSortedColumns (CASSANDRA-6630, CASSANDRA-6662, CASSANDRA-6690)
 * Add option to use row cache with a given amount of rows (CASSANDRA-5357)
 * Avoid repairing already repaired data (CASSANDRA-5351)
 * Reject counter updates with USING TTL/TIMESTAMP (CASSANDRA-6649)
 * Replace index_interval with min/max_index_interval (CASSANDRA-6379)
 * Lift limitation that order by columns must be selected for IN queries (CASSANDRA-4911)


2.0.5
 * Reduce garbage generated by bloom filter lookups (CASSANDRA-6609)
 * Add ks.cf names to tombstone logging (CASSANDRA-6597)
 * Use LOCAL_QUORUM for LWT operations at LOCAL_SERIAL (CASSANDRA-6495)
 * Wait for gossip to settle before accepting client connections (CASSANDRA-4288)
 * Delete unfinished compaction incrementally (CASSANDRA-6086)
 * Allow specifying custom secondary index options in CQL3 (CASSANDRA-6480)
 * Improve replica pinning for cache efficiency in DES (CASSANDRA-6485)
 * Fix LOCAL_SERIAL from thrift (CASSANDRA-6584)
 * Don't special case received counts in CAS timeout exceptions (CASSANDRA-6595)
 * Add support for 2.1 global counter shards (CASSANDRA-6505)
 * Fix NPE when streaming connection is not yet established (CASSANDRA-6210)
 * Avoid rare duplicate read repair triggering (CASSANDRA-6606)
 * Fix paging discardFirst (CASSANDRA-6555)
 * Fix ArrayIndexOutOfBoundsException in 2ndary index query (CASSANDRA-6470)
 * Release sstables upon rebuilding 2i (CASSANDRA-6635)
 * Add AbstractCompactionStrategy.startup() method (CASSANDRA-6637)
 * SSTableScanner may skip rows during cleanup (CASSANDRA-6638)
 * sstables from stalled repair sessions can resurrect deleted data (CASSANDRA-6503)
 * Switch stress to use ITransportFactory (CASSANDRA-6641)
 * Fix IllegalArgumentException during prepare (CASSANDRA-6592)
 * Fix possible loss of 2ndary index entries during compaction (CASSANDRA-6517)
 * Fix direct Memory on architectures that do not support unaligned long access
   (CASSANDRA-6628)
 * Let scrub optionally skip broken counter partitions (CASSANDRA-5930)
Merged from 1.2:
 * fsync compression metadata (CASSANDRA-6531)
 * Validate CF existence on execution for prepared statement (CASSANDRA-6535)
 * Add ability to throttle batchlog replay (CASSANDRA-6550)
 * Fix executing LOCAL_QUORUM with SimpleStrategy (CASSANDRA-6545)
 * Avoid StackOverflow when using large IN queries (CASSANDRA-6567)
 * Nodetool upgradesstables includes secondary indexes (CASSANDRA-6598)
 * Paginate batchlog replay (CASSANDRA-6569)
 * skip blocking on streaming during drain (CASSANDRA-6603)
 * Improve error message when schema doesn't match loaded sstable (CASSANDRA-6262)
 * Add properties to adjust FD initial value and max interval (CASSANDRA-4375)
 * Fix preparing with batch and delete from collection (CASSANDRA-6607)
 * Fix ABSC reverse iterator's remove() method (CASSANDRA-6629)
 * Handle host ID conflicts properly (CASSANDRA-6615)
 * Move handling of migration event source to solve bootstrap race. (CASSANDRA-6648)
 * Make sure compaction throughput value doesn't overflow with int math (CASSANDRA-6647)


2.0.4
 * Allow removing snapshots of no-longer-existing CFs (CASSANDRA-6418)
 * add StorageService.stopDaemon() (CASSANDRA-4268)
 * add IRE for invalid CF supplied to get_count (CASSANDRA-5701)
 * add client encryption support to sstableloader (CASSANDRA-6378)
 * Fix accept() loop for SSL sockets post-shutdown (CASSANDRA-6468)
 * Fix size-tiered compaction in LCS L0 (CASSANDRA-6496)
 * Fix assertion failure in filterColdSSTables (CASSANDRA-6483)
 * Fix row tombstones in larger-than-memory compactions (CASSANDRA-6008)
 * Fix cleanup ClassCastException (CASSANDRA-6462)
 * Reduce gossip memory use by interning VersionedValue strings (CASSANDRA-6410)
 * Allow specifying datacenters to participate in a repair (CASSANDRA-6218)
 * Fix divide-by-zero in PCI (CASSANDRA-6403)
 * Fix setting last compacted key in the wrong level for LCS (CASSANDRA-6284)
 * Add millisecond precision formats to the timestamp parser (CASSANDRA-6395)
 * Expose a total memtable size metric for a CF (CASSANDRA-6391)
 * cqlsh: handle symlinks properly (CASSANDRA-6425)
 * Fix potential infinite loop when paging query with IN (CASSANDRA-6464)
 * Fix assertion error in AbstractQueryPager.discardFirst (CASSANDRA-6447)
 * Fix streaming older SSTable yields unnecessary tombstones (CASSANDRA-6527)
Merged from 1.2:
 * Improved error message on bad properties in DDL queries (CASSANDRA-6453)
 * Randomize batchlog candidates selection (CASSANDRA-6481)
 * Fix thundering herd on endpoint cache invalidation (CASSANDRA-6345, 6485)
 * Improve batchlog write performance with vnodes (CASSANDRA-6488)
 * cqlsh: quote single quotes in strings inside collections (CASSANDRA-6172)
 * Improve gossip performance for typical messages (CASSANDRA-6409)
 * Throw IRE if a prepared statement has more markers than supported 
   (CASSANDRA-5598)
 * Expose Thread metrics for the native protocol server (CASSANDRA-6234)
 * Change snapshot response message verb to INTERNAL to avoid dropping it 
   (CASSANDRA-6415)
 * Warn when collection read has > 65K elements (CASSANDRA-5428)
 * Fix cache persistence when both row and key cache are enabled 
   (CASSANDRA-6413)
 * (Hadoop) add describe_local_ring (CASSANDRA-6268)
 * Fix handling of concurrent directory creation failure (CASSANDRA-6459)
 * Allow executing CREATE statements multiple times (CASSANDRA-6471)
 * Don't send confusing info with timeouts (CASSANDRA-6491)
 * Don't resubmit counter mutation runnables internally (CASSANDRA-6427)
 * Don't drop local mutations without a hint (CASSANDRA-6510)
 * Don't allow null max_hint_window_in_ms (CASSANDRA-6419)
 * Validate SliceRange start and finish lengths (CASSANDRA-6521)


2.0.3
 * Fix FD leak on slice read path (CASSANDRA-6275)
 * Cancel read meter task when closing SSTR (CASSANDRA-6358)
 * free off-heap IndexSummary during bulk (CASSANDRA-6359)
 * Recover from IOException in accept() thread (CASSANDRA-6349)
 * Improve Gossip tolerance of abnormally slow tasks (CASSANDRA-6338)
 * Fix trying to hint timed out counter writes (CASSANDRA-6322)
 * Allow restoring specific columnfamilies from archived CL (CASSANDRA-4809)
 * Avoid flushing compaction_history after each operation (CASSANDRA-6287)
 * Fix repair assertion error when tombstones expire (CASSANDRA-6277)
 * Skip loading corrupt key cache (CASSANDRA-6260)
 * Fixes for compacting larger-than-memory rows (CASSANDRA-6274)
 * Compact hottest sstables first and optionally omit coldest from
   compaction entirely (CASSANDRA-6109)
 * Fix modifying column_metadata from thrift (CASSANDRA-6182)
 * cqlsh: fix LIST USERS output (CASSANDRA-6242)
 * Add IRequestSink interface (CASSANDRA-6248)
 * Update memtable size while flushing (CASSANDRA-6249)
 * Provide hooks around CQL2/CQL3 statement execution (CASSANDRA-6252)
 * Require Permission.SELECT for CAS updates (CASSANDRA-6247)
 * New CQL-aware SSTableWriter (CASSANDRA-5894)
 * Reject CAS operation when the protocol v1 is used (CASSANDRA-6270)
 * Correctly throw error when frame too large (CASSANDRA-5981)
 * Fix serialization bug in PagedRange with 2ndary indexes (CASSANDRA-6299)
 * Fix CQL3 table validation in Thrift (CASSANDRA-6140)
 * Fix bug missing results with IN clauses (CASSANDRA-6327)
 * Fix paging with reversed slices (CASSANDRA-6343)
 * Set minTimestamp correctly to be able to drop expired sstables (CASSANDRA-6337)
 * Support NaN and Infinity as float literals (CASSANDRA-6003)
 * Remove RF from nodetool ring output (CASSANDRA-6289)
 * Fix attempting to flush empty rows (CASSANDRA-6374)
 * Fix potential out of bounds exception when paging (CASSANDRA-6333)
Merged from 1.2:
 * Optimize FD phi calculation (CASSANDRA-6386)
 * Improve initial FD phi estimate when starting up (CASSANDRA-6385)
 * Don't list CQL3 table in CLI describe even if named explicitely 
   (CASSANDRA-5750)
 * Invalidate row cache when dropping CF (CASSANDRA-6351)
 * add non-jamm path for cached statements (CASSANDRA-6293)
 * add windows bat files for shell commands (CASSANDRA-6145)
 * Require logging in for Thrift CQL2/3 statement preparation (CASSANDRA-6254)
 * restrict max_num_tokens to 1536 (CASSANDRA-6267)
 * Nodetool gets default JMX port from cassandra-env.sh (CASSANDRA-6273)
 * make calculatePendingRanges asynchronous (CASSANDRA-6244)
 * Remove blocking flushes in gossip thread (CASSANDRA-6297)
 * Fix potential socket leak in connectionpool creation (CASSANDRA-6308)
 * Allow LOCAL_ONE/LOCAL_QUORUM to work with SimpleStrategy (CASSANDRA-6238)
 * cqlsh: handle 'null' as session duration (CASSANDRA-6317)
 * Fix json2sstable handling of range tombstones (CASSANDRA-6316)
 * Fix missing one row in reverse query (CASSANDRA-6330)
 * Fix reading expired row value from row cache (CASSANDRA-6325)
 * Fix AssertionError when doing set element deletion (CASSANDRA-6341)
 * Make CL code for the native protocol match the one in C* 2.0
   (CASSANDRA-6347)
 * Disallow altering CQL3 table from thrift (CASSANDRA-6370)
 * Fix size computation of prepared statement (CASSANDRA-6369)


2.0.2
 * Update FailureDetector to use nanontime (CASSANDRA-4925)
 * Fix FileCacheService regressions (CASSANDRA-6149)
 * Never return WriteTimeout for CL.ANY (CASSANDRA-6132)
 * Fix race conditions in bulk loader (CASSANDRA-6129)
 * Add configurable metrics reporting (CASSANDRA-4430)
 * drop queries exceeding a configurable number of tombstones (CASSANDRA-6117)
 * Track and persist sstable read activity (CASSANDRA-5515)
 * Fixes for speculative retry (CASSANDRA-5932, CASSANDRA-6194)
 * Improve memory usage of metadata min/max column names (CASSANDRA-6077)
 * Fix thrift validation refusing row markers on CQL3 tables (CASSANDRA-6081)
 * Fix insertion of collections with CAS (CASSANDRA-6069)
 * Correctly send metadata on SELECT COUNT (CASSANDRA-6080)
 * Track clients' remote addresses in ClientState (CASSANDRA-6070)
 * Create snapshot dir if it does not exist when migrating
   leveled manifest (CASSANDRA-6093)
 * make sequential nodetool repair the default (CASSANDRA-5950)
 * Add more hooks for compaction strategy implementations (CASSANDRA-6111)
 * Fix potential NPE on composite 2ndary indexes (CASSANDRA-6098)
 * Delete can potentially be skipped in batch (CASSANDRA-6115)
 * Allow alter keyspace on system_traces (CASSANDRA-6016)
 * Disallow empty column names in cql (CASSANDRA-6136)
 * Use Java7 file-handling APIs and fix file moving on Windows (CASSANDRA-5383)
 * Save compaction history to system keyspace (CASSANDRA-5078)
 * Fix NPE if StorageService.getOperationMode() is executed before full startup (CASSANDRA-6166)
 * CQL3: support pre-epoch longs for TimestampType (CASSANDRA-6212)
 * Add reloadtriggers command to nodetool (CASSANDRA-4949)
 * cqlsh: ignore empty 'value alias' in DESCRIBE (CASSANDRA-6139)
 * Fix sstable loader (CASSANDRA-6205)
 * Reject bootstrapping if the node already exists in gossip (CASSANDRA-5571)
 * Fix NPE while loading paxos state (CASSANDRA-6211)
 * cqlsh: add SHOW SESSION <tracing-session> command (CASSANDRA-6228)
Merged from 1.2:
 * (Hadoop) Require CFRR batchSize to be at least 2 (CASSANDRA-6114)
 * Add a warning for small LCS sstable size (CASSANDRA-6191)
 * Add ability to list specific KS/CF combinations in nodetool cfstats (CASSANDRA-4191)
 * Mark CF clean if a mutation raced the drop and got it marked dirty (CASSANDRA-5946)
 * Add a LOCAL_ONE consistency level (CASSANDRA-6202)
 * Limit CQL prepared statement cache by size instead of count (CASSANDRA-6107)
 * Tracing should log write failure rather than raw exceptions (CASSANDRA-6133)
 * lock access to TM.endpointToHostIdMap (CASSANDRA-6103)
 * Allow estimated memtable size to exceed slab allocator size (CASSANDRA-6078)
 * Start MeteredFlusher earlier to prevent OOM during CL replay (CASSANDRA-6087)
 * Avoid sending Truncate command to fat clients (CASSANDRA-6088)
 * Allow where clause conditions to be in parenthesis (CASSANDRA-6037)
 * Do not open non-ssl storage port if encryption option is all (CASSANDRA-3916)
 * Move batchlog replay to its own executor (CASSANDRA-6079)
 * Add tombstone debug threshold and histogram (CASSANDRA-6042, 6057)
 * Enable tcp keepalive on incoming connections (CASSANDRA-4053)
 * Fix fat client schema pull NPE (CASSANDRA-6089)
 * Fix memtable flushing for indexed tables (CASSANDRA-6112)
 * Fix skipping columns with multiple slices (CASSANDRA-6119)
 * Expose connected thrift + native client counts (CASSANDRA-5084)
 * Optimize auth setup (CASSANDRA-6122)
 * Trace index selection (CASSANDRA-6001)
 * Update sstablesPerReadHistogram to use biased sampling (CASSANDRA-6164)
 * Log UnknownColumnfamilyException when closing socket (CASSANDRA-5725)
 * Properly error out on CREATE INDEX for counters table (CASSANDRA-6160)
 * Handle JMX notification failure for repair (CASSANDRA-6097)
 * (Hadoop) Fetch no more than 128 splits in parallel (CASSANDRA-6169)
 * stress: add username/password authentication support (CASSANDRA-6068)
 * Fix indexed queries with row cache enabled on parent table (CASSANDRA-5732)
 * Fix compaction race during columnfamily drop (CASSANDRA-5957)
 * Fix validation of empty column names for compact tables (CASSANDRA-6152)
 * Skip replaying mutations that pass CRC but fail to deserialize (CASSANDRA-6183)
 * Rework token replacement to use replace_address (CASSANDRA-5916)
 * Fix altering column types (CASSANDRA-6185)
 * cqlsh: fix CREATE/ALTER WITH completion (CASSANDRA-6196)
 * add windows bat files for shell commands (CASSANDRA-6145)
 * Fix potential stack overflow during range tombstones insertion (CASSANDRA-6181)
 * (Hadoop) Make LOCAL_ONE the default consistency level (CASSANDRA-6214)


2.0.1
 * Fix bug that could allow reading deleted data temporarily (CASSANDRA-6025)
 * Improve memory use defaults (CASSANDRA-6059)
 * Make ThriftServer more easlly extensible (CASSANDRA-6058)
 * Remove Hadoop dependency from ITransportFactory (CASSANDRA-6062)
 * add file_cache_size_in_mb setting (CASSANDRA-5661)
 * Improve error message when yaml contains invalid properties (CASSANDRA-5958)
 * Improve leveled compaction's ability to find non-overlapping L0 compactions
   to work on concurrently (CASSANDRA-5921)
 * Notify indexer of columns shadowed by range tombstones (CASSANDRA-5614)
 * Log Merkle tree stats (CASSANDRA-2698)
 * Switch from crc32 to adler32 for compressed sstable checksums (CASSANDRA-5862)
 * Improve offheap memcpy performance (CASSANDRA-5884)
 * Use a range aware scanner for cleanup (CASSANDRA-2524)
 * Cleanup doesn't need to inspect sstables that contain only local data
   (CASSANDRA-5722)
 * Add ability for CQL3 to list partition keys (CASSANDRA-4536)
 * Improve native protocol serialization (CASSANDRA-5664)
 * Upgrade Thrift to 0.9.1 (CASSANDRA-5923)
 * Require superuser status for adding triggers (CASSANDRA-5963)
 * Make standalone scrubber handle old and new style leveled manifest
   (CASSANDRA-6005)
 * Fix paxos bugs (CASSANDRA-6012, 6013, 6023)
 * Fix paged ranges with multiple replicas (CASSANDRA-6004)
 * Fix potential AssertionError during tracing (CASSANDRA-6041)
 * Fix NPE in sstablesplit (CASSANDRA-6027)
 * Migrate pre-2.0 key/value/column aliases to system.schema_columns
   (CASSANDRA-6009)
 * Paging filter empty rows too agressively (CASSANDRA-6040)
 * Support variadic parameters for IN clauses (CASSANDRA-4210)
 * cqlsh: return the result of CAS writes (CASSANDRA-5796)
 * Fix validation of IN clauses with 2ndary indexes (CASSANDRA-6050)
 * Support named bind variables in CQL (CASSANDRA-6033)
Merged from 1.2:
 * Allow cache-keys-to-save to be set at runtime (CASSANDRA-5980)
 * Avoid second-guessing out-of-space state (CASSANDRA-5605)
 * Tuning knobs for dealing with large blobs and many CFs (CASSANDRA-5982)
 * (Hadoop) Fix CQLRW for thrift tables (CASSANDRA-6002)
 * Fix possible divide-by-zero in HHOM (CASSANDRA-5990)
 * Allow local batchlog writes for CL.ANY (CASSANDRA-5967)
 * Upgrade metrics-core to version 2.2.0 (CASSANDRA-5947)
 * Fix CqlRecordWriter with composite keys (CASSANDRA-5949)
 * Add snitch, schema version, cluster, partitioner to JMX (CASSANDRA-5881)
 * Allow disabling SlabAllocator (CASSANDRA-5935)
 * Make user-defined compaction JMX blocking (CASSANDRA-4952)
 * Fix streaming does not transfer wrapped range (CASSANDRA-5948)
 * Fix loading index summary containing empty key (CASSANDRA-5965)
 * Correctly handle limits in CompositesSearcher (CASSANDRA-5975)
 * Pig: handle CQL collections (CASSANDRA-5867)
 * Pass the updated cf to the PRSI index() method (CASSANDRA-5999)
 * Allow empty CQL3 batches (as no-op) (CASSANDRA-5994)
 * Support null in CQL3 functions (CASSANDRA-5910)
 * Replace the deprecated MapMaker with CacheLoader (CASSANDRA-6007)
 * Add SSTableDeletingNotification to DataTracker (CASSANDRA-6010)
 * Fix snapshots in use get deleted during snapshot repair (CASSANDRA-6011)
 * Move hints and exception count to o.a.c.metrics (CASSANDRA-6017)
 * Fix memory leak in snapshot repair (CASSANDRA-6047)
 * Fix sstable2sjon for CQL3 tables (CASSANDRA-5852)


2.0.0
 * Fix thrift validation when inserting into CQL3 tables (CASSANDRA-5138)
 * Fix periodic memtable flushing behavior with clean memtables (CASSANDRA-5931)
 * Fix dateOf() function for pre-2.0 timestamp columns (CASSANDRA-5928)
 * Fix SSTable unintentionally loads BF when opened for batch (CASSANDRA-5938)
 * Add stream session progress to JMX (CASSANDRA-4757)
 * Fix NPE during CAS operation (CASSANDRA-5925)
Merged from 1.2:
 * Fix getBloomFilterDiskSpaceUsed for AlwaysPresentFilter (CASSANDRA-5900)
 * Don't announce schema version until we've loaded the changes locally
   (CASSANDRA-5904)
 * Fix to support off heap bloom filters size greater than 2 GB (CASSANDRA-5903)
 * Properly handle parsing huge map and set literals (CASSANDRA-5893)


2.0.0-rc2
 * enable vnodes by default (CASSANDRA-5869)
 * fix CAS contention timeout (CASSANDRA-5830)
 * fix HsHa to respect max frame size (CASSANDRA-4573)
 * Fix (some) 2i on composite components omissions (CASSANDRA-5851)
 * cqlsh: add DESCRIBE FULL SCHEMA variant (CASSANDRA-5880)
Merged from 1.2:
 * Correctly validate sparse composite cells in scrub (CASSANDRA-5855)
 * Add KeyCacheHitRate metric to CF metrics (CASSANDRA-5868)
 * cqlsh: add support for multiline comments (CASSANDRA-5798)
 * Handle CQL3 SELECT duplicate IN restrictions on clustering columns
   (CASSANDRA-5856)


2.0.0-rc1
 * improve DecimalSerializer performance (CASSANDRA-5837)
 * fix potential spurious wakeup in AsyncOneResponse (CASSANDRA-5690)
 * fix schema-related trigger issues (CASSANDRA-5774)
 * Better validation when accessing CQL3 table from thrift (CASSANDRA-5138)
 * Fix assertion error during repair (CASSANDRA-5801)
 * Fix range tombstone bug (CASSANDRA-5805)
 * DC-local CAS (CASSANDRA-5797)
 * Add a native_protocol_version column to the system.local table (CASSANRDA-5819)
 * Use index_interval from cassandra.yaml when upgraded (CASSANDRA-5822)
 * Fix buffer underflow on socket close (CASSANDRA-5792)
Merged from 1.2:
 * Fix reading DeletionTime from 1.1-format sstables (CASSANDRA-5814)
 * cqlsh: add collections support to COPY (CASSANDRA-5698)
 * retry important messages for any IOException (CASSANDRA-5804)
 * Allow empty IN relations in SELECT/UPDATE/DELETE statements (CASSANDRA-5626)
 * cqlsh: fix crashing on Windows due to libedit detection (CASSANDRA-5812)
 * fix bulk-loading compressed sstables (CASSANDRA-5820)
 * (Hadoop) fix quoting in CqlPagingRecordReader and CqlRecordWriter 
   (CASSANDRA-5824)
 * update default LCS sstable size to 160MB (CASSANDRA-5727)
 * Allow compacting 2Is via nodetool (CASSANDRA-5670)
 * Hex-encode non-String keys in OPP (CASSANDRA-5793)
 * nodetool history logging (CASSANDRA-5823)
 * (Hadoop) fix support for Thrift tables in CqlPagingRecordReader 
   (CASSANDRA-5752)
 * add "all time blocked" to StatusLogger output (CASSANDRA-5825)
 * Future-proof inter-major-version schema migrations (CASSANDRA-5845)
 * (Hadoop) add CqlPagingRecordReader support for ReversedType in Thrift table
   (CASSANDRA-5718)
 * Add -no-snapshot option to scrub (CASSANDRA-5891)
 * Fix to support off heap bloom filters size greater than 2 GB (CASSANDRA-5903)
 * Properly handle parsing huge map and set literals (CASSANDRA-5893)
 * Fix LCS L0 compaction may overlap in L1 (CASSANDRA-5907)
 * New sstablesplit tool to split large sstables offline (CASSANDRA-4766)
 * Fix potential deadlock in native protocol server (CASSANDRA-5926)
 * Disallow incompatible type change in CQL3 (CASSANDRA-5882)
Merged from 1.1:
 * Correctly validate sparse composite cells in scrub (CASSANDRA-5855)


2.0.0-beta2
 * Replace countPendingHints with Hints Created metric (CASSANDRA-5746)
 * Allow nodetool with no args, and with help to run without a server (CASSANDRA-5734)
 * Cleanup AbstractType/TypeSerializer classes (CASSANDRA-5744)
 * Remove unimplemented cli option schema-mwt (CASSANDRA-5754)
 * Support range tombstones in thrift (CASSANDRA-5435)
 * Normalize table-manipulating CQL3 statements' class names (CASSANDRA-5759)
 * cqlsh: add missing table options to DESCRIBE output (CASSANDRA-5749)
 * Fix assertion error during repair (CASSANDRA-5757)
 * Fix bulkloader (CASSANDRA-5542)
 * Add LZ4 compression to the native protocol (CASSANDRA-5765)
 * Fix bugs in the native protocol v2 (CASSANDRA-5770)
 * CAS on 'primary key only' table (CASSANDRA-5715)
 * Support streaming SSTables of old versions (CASSANDRA-5772)
 * Always respect protocol version in native protocol (CASSANDRA-5778)
 * Fix ConcurrentModificationException during streaming (CASSANDRA-5782)
 * Update deletion timestamp in Commit#updatesWithPaxosTime (CASSANDRA-5787)
 * Thrift cas() method crashes if input columns are not sorted (CASSANDRA-5786)
 * Order columns names correctly when querying for CAS (CASSANDRA-5788)
 * Fix streaming retry (CASSANDRA-5775)
Merged from 1.2:
 * if no seeds can be a reached a node won't start in a ring by itself (CASSANDRA-5768)
 * add cassandra.unsafesystem property (CASSANDRA-5704)
 * (Hadoop) quote identifiers in CqlPagingRecordReader (CASSANDRA-5763)
 * Add replace_node functionality for vnodes (CASSANDRA-5337)
 * Add timeout events to query traces (CASSANDRA-5520)
 * Fix serialization of the LEFT gossip value (CASSANDRA-5696)
 * Pig: support for cql3 tables (CASSANDRA-5234)
 * Fix skipping range tombstones with reverse queries (CASSANDRA-5712)
 * Expire entries out of ThriftSessionManager (CASSANDRA-5719)
 * Don't keep ancestor information in memory (CASSANDRA-5342)
 * Expose native protocol server status in nodetool info (CASSANDRA-5735)
 * Fix pathetic performance of range tombstones (CASSANDRA-5677)
 * Fix querying with an empty (impossible) range (CASSANDRA-5573)
 * cqlsh: handle CUSTOM 2i in DESCRIBE output (CASSANDRA-5760)
 * Fix minor bug in Range.intersects(Bound) (CASSANDRA-5771)
 * cqlsh: handle disabled compression in DESCRIBE output (CASSANDRA-5766)
 * Ensure all UP events are notified on the native protocol (CASSANDRA-5769)
 * Fix formatting of sstable2json with multiple -k arguments (CASSANDRA-5781)
 * Don't rely on row marker for queries in general to hide lost markers
   after TTL expires (CASSANDRA-5762)
 * Sort nodetool help output (CASSANDRA-5776)
 * Fix column expiring during 2 phases compaction (CASSANDRA-5799)
 * now() is being rejected in INSERTs when inside collections (CASSANDRA-5795)


2.0.0-beta1
 * Add support for indexing clustered columns (CASSANDRA-5125)
 * Removed on-heap row cache (CASSANDRA-5348)
 * use nanotime consistently for node-local timeouts (CASSANDRA-5581)
 * Avoid unnecessary second pass on name-based queries (CASSANDRA-5577)
 * Experimental triggers (CASSANDRA-1311)
 * JEMalloc support for off-heap allocation (CASSANDRA-3997)
 * Single-pass compaction (CASSANDRA-4180)
 * Removed token range bisection (CASSANDRA-5518)
 * Removed compatibility with pre-1.2.5 sstables and network messages
   (CASSANDRA-5511)
 * removed PBSPredictor (CASSANDRA-5455)
 * CAS support (CASSANDRA-5062, 5441, 5442, 5443, 5619, 5667)
 * Leveled compaction performs size-tiered compactions in L0 
   (CASSANDRA-5371, 5439)
 * Add yaml network topology snitch for mixed ec2/other envs (CASSANDRA-5339)
 * Log when a node is down longer than the hint window (CASSANDRA-4554)
 * Optimize tombstone creation for ExpiringColumns (CASSANDRA-4917)
 * Improve LeveledScanner work estimation (CASSANDRA-5250, 5407)
 * Replace compaction lock with runWithCompactionsDisabled (CASSANDRA-3430)
 * Change Message IDs to ints (CASSANDRA-5307)
 * Move sstable level information into the Stats component, removing the
   need for a separate Manifest file (CASSANDRA-4872)
 * avoid serializing to byte[] on commitlog append (CASSANDRA-5199)
 * make index_interval configurable per columnfamily (CASSANDRA-3961, CASSANDRA-5650)
 * add default_time_to_live (CASSANDRA-3974)
 * add memtable_flush_period_in_ms (CASSANDRA-4237)
 * replace supercolumns internally by composites (CASSANDRA-3237, 5123)
 * upgrade thrift to 0.9.0 (CASSANDRA-3719)
 * drop unnecessary keyspace parameter from user-defined compaction API 
   (CASSANDRA-5139)
 * more robust solution to incomplete compactions + counters (CASSANDRA-5151)
 * Change order of directory searching for c*.in.sh (CASSANDRA-3983)
 * Add tool to reset SSTable compaction level for LCS (CASSANDRA-5271)
 * Allow custom configuration loader (CASSANDRA-5045)
 * Remove memory emergency pressure valve logic (CASSANDRA-3534)
 * Reduce request latency with eager retry (CASSANDRA-4705)
 * cqlsh: Remove ASSUME command (CASSANDRA-5331)
 * Rebuild BF when loading sstables if bloom_filter_fp_chance
   has changed since compaction (CASSANDRA-5015)
 * remove row-level bloom filters (CASSANDRA-4885)
 * Change Kernel Page Cache skipping into row preheating (disabled by default)
   (CASSANDRA-4937)
 * Improve repair by deciding on a gcBefore before sending
   out TreeRequests (CASSANDRA-4932)
 * Add an official way to disable compactions (CASSANDRA-5074)
 * Reenable ALTER TABLE DROP with new semantics (CASSANDRA-3919)
 * Add binary protocol versioning (CASSANDRA-5436)
 * Swap THshaServer for TThreadedSelectorServer (CASSANDRA-5530)
 * Add alias support to SELECT statement (CASSANDRA-5075)
 * Don't create empty RowMutations in CommitLogReplayer (CASSANDRA-5541)
 * Use range tombstones when dropping cfs/columns from schema (CASSANDRA-5579)
 * cqlsh: drop CQL2/CQL3-beta support (CASSANDRA-5585)
 * Track max/min column names in sstables to be able to optimize slice
   queries (CASSANDRA-5514, CASSANDRA-5595, CASSANDRA-5600)
 * Binary protocol: allow batching already prepared statements (CASSANDRA-4693)
 * Allow preparing timestamp, ttl and limit in CQL3 queries (CASSANDRA-4450)
 * Support native link w/o JNA in Java7 (CASSANDRA-3734)
 * Use SASL authentication in binary protocol v2 (CASSANDRA-5545)
 * Replace Thrift HsHa with LMAX Disruptor based implementation (CASSANDRA-5582)
 * cqlsh: Add row count to SELECT output (CASSANDRA-5636)
 * Include a timestamp with all read commands to determine column expiration
   (CASSANDRA-5149)
 * Streaming 2.0 (CASSANDRA-5286, 5699)
 * Conditional create/drop ks/table/index statements in CQL3 (CASSANDRA-2737)
 * more pre-table creation property validation (CASSANDRA-5693)
 * Redesign repair messages (CASSANDRA-5426)
 * Fix ALTER RENAME post-5125 (CASSANDRA-5702)
 * Disallow renaming a 2ndary indexed column (CASSANDRA-5705)
 * Rename Table to Keyspace (CASSANDRA-5613)
 * Ensure changing column_index_size_in_kb on different nodes don't corrupt the
   sstable (CASSANDRA-5454)
 * Move resultset type information into prepare, not execute (CASSANDRA-5649)
 * Auto paging in binary protocol (CASSANDRA-4415, 5714)
 * Don't tie client side use of AbstractType to JDBC (CASSANDRA-4495)
 * Adds new TimestampType to replace DateType (CASSANDRA-5723, CASSANDRA-5729)
Merged from 1.2:
 * make starting native protocol server idempotent (CASSANDRA-5728)
 * Fix loading key cache when a saved entry is no longer valid (CASSANDRA-5706)
 * Fix serialization of the LEFT gossip value (CASSANDRA-5696)
 * cqlsh: Don't show 'null' in place of empty values (CASSANDRA-5675)
 * Race condition in detecting version on a mixed 1.1/1.2 cluster
   (CASSANDRA-5692)
 * Fix skipping range tombstones with reverse queries (CASSANDRA-5712)
 * Expire entries out of ThriftSessionManager (CASSANRDA-5719)
 * Don't keep ancestor information in memory (CASSANDRA-5342)
 * cqlsh: fix handling of semicolons inside BATCH queries (CASSANDRA-5697)


1.2.6
 * Fix tracing when operation completes before all responses arrive 
   (CASSANDRA-5668)
 * Fix cross-DC mutation forwarding (CASSANDRA-5632)
 * Reduce SSTableLoader memory usage (CASSANDRA-5555)
 * Scale hinted_handoff_throttle_in_kb to cluster size (CASSANDRA-5272)
 * (Hadoop) Add CQL3 input/output formats (CASSANDRA-4421, 5622)
 * (Hadoop) Fix InputKeyRange in CFIF (CASSANDRA-5536)
 * Fix dealing with ridiculously large max sstable sizes in LCS (CASSANDRA-5589)
 * Ignore pre-truncate hints (CASSANDRA-4655)
 * Move System.exit on OOM into a separate thread (CASSANDRA-5273)
 * Write row markers when serializing schema (CASSANDRA-5572)
 * Check only SSTables for the requested range when streaming (CASSANDRA-5569)
 * Improve batchlog replay behavior and hint ttl handling (CASSANDRA-5314)
 * Exclude localTimestamp from validation for tombstones (CASSANDRA-5398)
 * cqlsh: add custom prompt support (CASSANDRA-5539)
 * Reuse prepared statements in hot auth queries (CASSANDRA-5594)
 * cqlsh: add vertical output option (see EXPAND) (CASSANDRA-5597)
 * Add a rate limit option to stress (CASSANDRA-5004)
 * have BulkLoader ignore snapshots directories (CASSANDRA-5587) 
 * fix SnitchProperties logging context (CASSANDRA-5602)
 * Expose whether jna is enabled and memory is locked via JMX (CASSANDRA-5508)
 * cqlsh: fix COPY FROM with ReversedType (CASSANDRA-5610)
 * Allow creating CUSTOM indexes on collections (CASSANDRA-5615)
 * Evaluate now() function at execution time (CASSANDRA-5616)
 * Expose detailed read repair metrics (CASSANDRA-5618)
 * Correct blob literal + ReversedType parsing (CASSANDRA-5629)
 * Allow GPFS to prefer the internal IP like EC2MRS (CASSANDRA-5630)
 * fix help text for -tspw cassandra-cli (CASSANDRA-5643)
 * don't throw away initial causes exceptions for internode encryption issues 
   (CASSANDRA-5644)
 * Fix message spelling errors for cql select statements (CASSANDRA-5647)
 * Suppress custom exceptions thru jmx (CASSANDRA-5652)
 * Update CREATE CUSTOM INDEX syntax (CASSANDRA-5639)
 * Fix PermissionDetails.equals() method (CASSANDRA-5655)
 * Never allow partition key ranges in CQL3 without token() (CASSANDRA-5666)
 * Gossiper incorrectly drops AppState for an upgrading node (CASSANDRA-5660)
 * Connection thrashing during multi-region ec2 during upgrade, due to 
   messaging version (CASSANDRA-5669)
 * Avoid over reconnecting in EC2MRS (CASSANDRA-5678)
 * Fix ReadResponseSerializer.serializedSize() for digest reads (CASSANDRA-5476)
 * allow sstable2json on 2i CFs (CASSANDRA-5694)
Merged from 1.1:
 * Remove buggy thrift max message length option (CASSANDRA-5529)
 * Fix NPE in Pig's widerow mode (CASSANDRA-5488)
 * Add split size parameter to Pig and disable split combination (CASSANDRA-5544)


1.2.5
 * make BytesToken.toString only return hex bytes (CASSANDRA-5566)
 * Ensure that submitBackground enqueues at least one task (CASSANDRA-5554)
 * fix 2i updates with identical values and timestamps (CASSANDRA-5540)
 * fix compaction throttling bursty-ness (CASSANDRA-4316)
 * reduce memory consumption of IndexSummary (CASSANDRA-5506)
 * remove per-row column name bloom filters (CASSANDRA-5492)
 * Include fatal errors in trace events (CASSANDRA-5447)
 * Ensure that PerRowSecondaryIndex is notified of row-level deletes
   (CASSANDRA-5445)
 * Allow empty blob literals in CQL3 (CASSANDRA-5452)
 * Fix streaming RangeTombstones at column index boundary (CASSANDRA-5418)
 * Fix preparing statements when current keyspace is not set (CASSANDRA-5468)
 * Fix SemanticVersion.isSupportedBy minor/patch handling (CASSANDRA-5496)
 * Don't provide oldCfId for post-1.1 system cfs (CASSANDRA-5490)
 * Fix primary range ignores replication strategy (CASSANDRA-5424)
 * Fix shutdown of binary protocol server (CASSANDRA-5507)
 * Fix repair -snapshot not working (CASSANDRA-5512)
 * Set isRunning flag later in binary protocol server (CASSANDRA-5467)
 * Fix use of CQL3 functions with descending clustering order (CASSANDRA-5472)
 * Disallow renaming columns one at a time for thrift table in CQL3
   (CASSANDRA-5531)
 * cqlsh: add CLUSTERING ORDER BY support to DESCRIBE (CASSANDRA-5528)
 * Add custom secondary index support to CQL3 (CASSANDRA-5484)
 * Fix repair hanging silently on unexpected error (CASSANDRA-5229)
 * Fix Ec2Snitch regression introduced by CASSANDRA-5171 (CASSANDRA-5432)
 * Add nodetool enablebackup/disablebackup (CASSANDRA-5556)
 * cqlsh: fix DESCRIBE after case insensitive USE (CASSANDRA-5567)
Merged from 1.1
 * Add retry mechanism to OTC for non-droppable_verbs (CASSANDRA-5393)
 * Use allocator information to improve memtable memory usage estimate
   (CASSANDRA-5497)
 * Fix trying to load deleted row into row cache on startup (CASSANDRA-4463)
 * fsync leveled manifest to avoid corruption (CASSANDRA-5535)
 * Fix Bound intersection computation (CASSANDRA-5551)
 * sstablescrub now respects max memory size in cassandra.in.sh (CASSANDRA-5562)


1.2.4
 * Ensure that PerRowSecondaryIndex updates see the most recent values
   (CASSANDRA-5397)
 * avoid duplicate index entries ind PrecompactedRow and 
   ParallelCompactionIterable (CASSANDRA-5395)
 * remove the index entry on oldColumn when new column is a tombstone 
   (CASSANDRA-5395)
 * Change default stream throughput from 400 to 200 mbps (CASSANDRA-5036)
 * Gossiper logs DOWN for symmetry with UP (CASSANDRA-5187)
 * Fix mixing prepared statements between keyspaces (CASSANDRA-5352)
 * Fix consistency level during bootstrap - strike 3 (CASSANDRA-5354)
 * Fix transposed arguments in AlreadyExistsException (CASSANDRA-5362)
 * Improve asynchronous hint delivery (CASSANDRA-5179)
 * Fix Guava dependency version (12.0 -> 13.0.1) for Maven (CASSANDRA-5364)
 * Validate that provided CQL3 collection value are < 64K (CASSANDRA-5355)
 * Make upgradeSSTable skip current version sstables by default (CASSANDRA-5366)
 * Optimize min/max timestamp collection (CASSANDRA-5373)
 * Invalid streamId in cql binary protocol when using invalid CL 
   (CASSANDRA-5164)
 * Fix validation for IN where clauses with collections (CASSANDRA-5376)
 * Copy resultSet on count query to avoid ConcurrentModificationException 
   (CASSANDRA-5382)
 * Correctly typecheck in CQL3 even with ReversedType (CASSANDRA-5386)
 * Fix streaming compressed files when using encryption (CASSANDRA-5391)
 * cassandra-all 1.2.0 pom missing netty dependency (CASSANDRA-5392)
 * Fix writetime/ttl functions on null values (CASSANDRA-5341)
 * Fix NPE during cql3 select with token() (CASSANDRA-5404)
 * IndexHelper.skipBloomFilters won't skip non-SHA filters (CASSANDRA-5385)
 * cqlsh: Print maps ordered by key, sort sets (CASSANDRA-5413)
 * Add null syntax support in CQL3 for inserts (CASSANDRA-3783)
 * Allow unauthenticated set_keyspace() calls (CASSANDRA-5423)
 * Fix potential incremental backups race (CASSANDRA-5410)
 * Fix prepared BATCH statements with batch-level timestamps (CASSANDRA-5415)
 * Allow overriding superuser setup delay (CASSANDRA-5430)
 * cassandra-shuffle with JMX usernames and passwords (CASSANDRA-5431)
Merged from 1.1:
 * cli: Quote ks and cf names in schema output when needed (CASSANDRA-5052)
 * Fix bad default for min/max timestamp in SSTableMetadata (CASSANDRA-5372)
 * Fix cf name extraction from manifest in Directories.migrateFile() 
   (CASSANDRA-5242)
 * Support pluggable internode authentication (CASSANDRA-5401)


1.2.3
 * add check for sstable overlap within a level on startup (CASSANDRA-5327)
 * replace ipv6 colons in jmx object names (CASSANDRA-5298, 5328)
 * Avoid allocating SSTableBoundedScanner during repair when the range does 
   not intersect the sstable (CASSANDRA-5249)
 * Don't lowercase property map keys (this breaks NTS) (CASSANDRA-5292)
 * Fix composite comparator with super columns (CASSANDRA-5287)
 * Fix insufficient validation of UPDATE queries against counter cfs
   (CASSANDRA-5300)
 * Fix PropertyFileSnitch default DC/Rack behavior (CASSANDRA-5285)
 * Handle null values when executing prepared statement (CASSANDRA-5081)
 * Add netty to pom dependencies (CASSANDRA-5181)
 * Include type arguments in Thrift CQLPreparedResult (CASSANDRA-5311)
 * Fix compaction not removing columns when bf_fp_ratio is 1 (CASSANDRA-5182)
 * cli: Warn about missing CQL3 tables in schema descriptions (CASSANDRA-5309)
 * Re-enable unknown option in replication/compaction strategies option for
   backward compatibility (CASSANDRA-4795)
 * Add binary protocol support to stress (CASSANDRA-4993)
 * cqlsh: Fix COPY FROM value quoting and null handling (CASSANDRA-5305)
 * Fix repair -pr for vnodes (CASSANDRA-5329)
 * Relax CL for auth queries for non-default users (CASSANDRA-5310)
 * Fix AssertionError during repair (CASSANDRA-5245)
 * Don't announce migrations to pre-1.2 nodes (CASSANDRA-5334)
Merged from 1.1:
 * Update offline scrub for 1.0 -> 1.1 directory structure (CASSANDRA-5195)
 * add tmp flag to Descriptor hashcode (CASSANDRA-4021)
 * fix logging of "Found table data in data directories" when only system tables
   are present (CASSANDRA-5289)
 * cli: Add JMX authentication support (CASSANDRA-5080)
 * nodetool: ability to repair specific range (CASSANDRA-5280)
 * Fix possible assertion triggered in SliceFromReadCommand (CASSANDRA-5284)
 * cqlsh: Add inet type support on Windows (ipv4-only) (CASSANDRA-4801)
 * Fix race when initializing ColumnFamilyStore (CASSANDRA-5350)
 * Add UseTLAB JVM flag (CASSANDRA-5361)


1.2.2
 * fix potential for multiple concurrent compactions of the same sstables
   (CASSANDRA-5256)
 * avoid no-op caching of byte[] on commitlog append (CASSANDRA-5199)
 * fix symlinks under data dir not working (CASSANDRA-5185)
 * fix bug in compact storage metadata handling (CASSANDRA-5189)
 * Validate login for USE queries (CASSANDRA-5207)
 * cli: remove default username and password (CASSANDRA-5208)
 * configure populate_io_cache_on_flush per-CF (CASSANDRA-4694)
 * allow configuration of internode socket buffer (CASSANDRA-3378)
 * Make sstable directory picking blacklist-aware again (CASSANDRA-5193)
 * Correctly expire gossip states for edge cases (CASSANDRA-5216)
 * Improve handling of directory creation failures (CASSANDRA-5196)
 * Expose secondary indicies to the rest of nodetool (CASSANDRA-4464)
 * Binary protocol: avoid sending notification for 0.0.0.0 (CASSANDRA-5227)
 * add UseCondCardMark XX jvm settings on jdk 1.7 (CASSANDRA-4366)
 * CQL3 refactor to allow conversion function (CASSANDRA-5226)
 * Fix drop of sstables in some circumstance (CASSANDRA-5232)
 * Implement caching of authorization results (CASSANDRA-4295)
 * Add support for LZ4 compression (CASSANDRA-5038)
 * Fix missing columns in wide rows queries (CASSANDRA-5225)
 * Simplify auth setup and make system_auth ks alterable (CASSANDRA-5112)
 * Stop compactions from hanging during bootstrap (CASSANDRA-5244)
 * fix compressed streaming sending extra chunk (CASSANDRA-5105)
 * Add CQL3-based implementations of IAuthenticator and IAuthorizer
   (CASSANDRA-4898)
 * Fix timestamp-based tomstone removal logic (CASSANDRA-5248)
 * cli: Add JMX authentication support (CASSANDRA-5080)
 * Fix forceFlush behavior (CASSANDRA-5241)
 * cqlsh: Add username autocompletion (CASSANDRA-5231)
 * Fix CQL3 composite partition key error (CASSANDRA-5240)
 * Allow IN clause on last clustering key (CASSANDRA-5230)
Merged from 1.1:
 * fix start key/end token validation for wide row iteration (CASSANDRA-5168)
 * add ConfigHelper support for Thrift frame and max message sizes (CASSANDRA-5188)
 * fix nodetool repair not fail on node down (CASSANDRA-5203)
 * always collect tombstone hints (CASSANDRA-5068)
 * Fix error when sourcing file in cqlsh (CASSANDRA-5235)


1.2.1
 * stream undelivered hints on decommission (CASSANDRA-5128)
 * GossipingPropertyFileSnitch loads saved dc/rack info if needed (CASSANDRA-5133)
 * drain should flush system CFs too (CASSANDRA-4446)
 * add inter_dc_tcp_nodelay setting (CASSANDRA-5148)
 * re-allow wrapping ranges for start_token/end_token range pairitspwng (CASSANDRA-5106)
 * fix validation compaction of empty rows (CASSANDRA-5136)
 * nodetool methods to enable/disable hint storage/delivery (CASSANDRA-4750)
 * disallow bloom filter false positive chance of 0 (CASSANDRA-5013)
 * add threadpool size adjustment methods to JMXEnabledThreadPoolExecutor and 
   CompactionManagerMBean (CASSANDRA-5044)
 * fix hinting for dropped local writes (CASSANDRA-4753)
 * off-heap cache doesn't need mutable column container (CASSANDRA-5057)
 * apply disk_failure_policy to bad disks on initial directory creation 
   (CASSANDRA-4847)
 * Optimize name-based queries to use ArrayBackedSortedColumns (CASSANDRA-5043)
 * Fall back to old manifest if most recent is unparseable (CASSANDRA-5041)
 * pool [Compressed]RandomAccessReader objects on the partitioned read path
   (CASSANDRA-4942)
 * Add debug logging to list filenames processed by Directories.migrateFile 
   method (CASSANDRA-4939)
 * Expose black-listed directories via JMX (CASSANDRA-4848)
 * Log compaction merge counts (CASSANDRA-4894)
 * Minimize byte array allocation by AbstractData{Input,Output} (CASSANDRA-5090)
 * Add SSL support for the binary protocol (CASSANDRA-5031)
 * Allow non-schema system ks modification for shuffle to work (CASSANDRA-5097)
 * cqlsh: Add default limit to SELECT statements (CASSANDRA-4972)
 * cqlsh: fix DESCRIBE for 1.1 cfs in CQL3 (CASSANDRA-5101)
 * Correctly gossip with nodes >= 1.1.7 (CASSANDRA-5102)
 * Ensure CL guarantees on digest mismatch (CASSANDRA-5113)
 * Validate correctly selects on composite partition key (CASSANDRA-5122)
 * Fix exception when adding collection (CASSANDRA-5117)
 * Handle states for non-vnode clusters correctly (CASSANDRA-5127)
 * Refuse unrecognized replication and compaction strategy options (CASSANDRA-4795)
 * Pick the correct value validator in sstable2json for cql3 tables (CASSANDRA-5134)
 * Validate login for describe_keyspace, describe_keyspaces and set_keyspace
   (CASSANDRA-5144)
 * Fix inserting empty maps (CASSANDRA-5141)
 * Don't remove tokens from System table for node we know (CASSANDRA-5121)
 * fix streaming progress report for compresed files (CASSANDRA-5130)
 * Coverage analysis for low-CL queries (CASSANDRA-4858)
 * Stop interpreting dates as valid timeUUID value (CASSANDRA-4936)
 * Adds E notation for floating point numbers (CASSANDRA-4927)
 * Detect (and warn) unintentional use of the cql2 thrift methods when cql3 was
   intended (CASSANDRA-5172)
 * cli: Quote ks and cf names in schema output when needed (CASSANDRA-5052)
 * Fix cf name extraction from manifest in Directories.migrateFile() (CASSANDRA-5242)
 * Replace mistaken usage of commons-logging with slf4j (CASSANDRA-5464)
 * Ensure Jackson dependency matches lib (CASSANDRA-5126)
 * Expose droppable tombstone ratio stats over JMX (CASSANDRA-5159)
Merged from 1.1:
 * Simplify CompressedRandomAccessReader to work around JDK FD bug (CASSANDRA-5088)
 * Improve handling a changing target throttle rate mid-compaction (CASSANDRA-5087)
 * Pig: correctly decode row keys in widerow mode (CASSANDRA-5098)
 * nodetool repair command now prints progress (CASSANDRA-4767)
 * fix user defined compaction to run against 1.1 data directory (CASSANDRA-5118)
 * Fix CQL3 BATCH authorization caching (CASSANDRA-5145)
 * fix get_count returns incorrect value with TTL (CASSANDRA-5099)
 * better handling for mid-compaction failure (CASSANDRA-5137)
 * convert default marshallers list to map for better readability (CASSANDRA-5109)
 * fix ConcurrentModificationException in getBootstrapSource (CASSANDRA-5170)
 * fix sstable maxtimestamp for row deletes and pre-1.1.1 sstables (CASSANDRA-5153)
 * Fix thread growth on node removal (CASSANDRA-5175)
 * Make Ec2Region's datacenter name configurable (CASSANDRA-5155)


1.2.0
 * Disallow counters in collections (CASSANDRA-5082)
 * cqlsh: add unit tests (CASSANDRA-3920)
 * fix default bloom_filter_fp_chance for LeveledCompactionStrategy (CASSANDRA-5093)
Merged from 1.1:
 * add validation for get_range_slices with start_key and end_token (CASSANDRA-5089)


1.2.0-rc2
 * fix nodetool ownership display with vnodes (CASSANDRA-5065)
 * cqlsh: add DESCRIBE KEYSPACES command (CASSANDRA-5060)
 * Fix potential infinite loop when reloading CFS (CASSANDRA-5064)
 * Fix SimpleAuthorizer example (CASSANDRA-5072)
 * cqlsh: force CL.ONE for tracing and system.schema* queries (CASSANDRA-5070)
 * Includes cassandra-shuffle in the debian package (CASSANDRA-5058)
Merged from 1.1:
 * fix multithreaded compaction deadlock (CASSANDRA-4492)
 * fix temporarily missing schema after upgrade from pre-1.1.5 (CASSANDRA-5061)
 * Fix ALTER TABLE overriding compression options with defaults
   (CASSANDRA-4996, 5066)
 * fix specifying and altering crc_check_chance (CASSANDRA-5053)
 * fix Murmur3Partitioner ownership% calculation (CASSANDRA-5076)
 * Don't expire columns sooner than they should in 2ndary indexes (CASSANDRA-5079)


1.2-rc1
 * rename rpc_timeout settings to request_timeout (CASSANDRA-5027)
 * add BF with 0.1 FP to LCS by default (CASSANDRA-5029)
 * Fix preparing insert queries (CASSANDRA-5016)
 * Fix preparing queries with counter increment (CASSANDRA-5022)
 * Fix preparing updates with collections (CASSANDRA-5017)
 * Don't generate UUID based on other node address (CASSANDRA-5002)
 * Fix message when trying to alter a clustering key type (CASSANDRA-5012)
 * Update IAuthenticator to match the new IAuthorizer (CASSANDRA-5003)
 * Fix inserting only a key in CQL3 (CASSANDRA-5040)
 * Fix CQL3 token() function when used with strings (CASSANDRA-5050)
Merged from 1.1:
 * reduce log spam from invalid counter shards (CASSANDRA-5026)
 * Improve schema propagation performance (CASSANDRA-5025)
 * Fix for IndexHelper.IndexFor throws OOB Exception (CASSANDRA-5030)
 * cqlsh: make it possible to describe thrift CFs (CASSANDRA-4827)
 * cqlsh: fix timestamp formatting on some platforms (CASSANDRA-5046)


1.2-beta3
 * make consistency level configurable in cqlsh (CASSANDRA-4829)
 * fix cqlsh rendering of blob fields (CASSANDRA-4970)
 * fix cqlsh DESCRIBE command (CASSANDRA-4913)
 * save truncation position in system table (CASSANDRA-4906)
 * Move CompressionMetadata off-heap (CASSANDRA-4937)
 * allow CLI to GET cql3 columnfamily data (CASSANDRA-4924)
 * Fix rare race condition in getExpireTimeForEndpoint (CASSANDRA-4402)
 * acquire references to overlapping sstables during compaction so bloom filter
   doesn't get free'd prematurely (CASSANDRA-4934)
 * Don't share slice query filter in CQL3 SelectStatement (CASSANDRA-4928)
 * Separate tracing from Log4J (CASSANDRA-4861)
 * Exclude gcable tombstones from merkle-tree computation (CASSANDRA-4905)
 * Better printing of AbstractBounds for tracing (CASSANDRA-4931)
 * Optimize mostRecentTombstone check in CC.collectAllData (CASSANDRA-4883)
 * Change stream session ID to UUID to avoid collision from same node (CASSANDRA-4813)
 * Use Stats.db when bulk loading if present (CASSANDRA-4957)
 * Skip repair on system_trace and keyspaces with RF=1 (CASSANDRA-4956)
 * (cql3) Remove arbitrary SELECT limit (CASSANDRA-4918)
 * Correctly handle prepared operation on collections (CASSANDRA-4945)
 * Fix CQL3 LIMIT (CASSANDRA-4877)
 * Fix Stress for CQL3 (CASSANDRA-4979)
 * Remove cassandra specific exceptions from JMX interface (CASSANDRA-4893)
 * (CQL3) Force using ALLOW FILTERING on potentially inefficient queries (CASSANDRA-4915)
 * (cql3) Fix adding column when the table has collections (CASSANDRA-4982)
 * (cql3) Fix allowing collections with compact storage (CASSANDRA-4990)
 * (cql3) Refuse ttl/writetime function on collections (CASSANDRA-4992)
 * Replace IAuthority with new IAuthorizer (CASSANDRA-4874)
 * clqsh: fix KEY pseudocolumn escaping when describing Thrift tables
   in CQL3 mode (CASSANDRA-4955)
 * add basic authentication support for Pig CassandraStorage (CASSANDRA-3042)
 * fix CQL2 ALTER TABLE compaction_strategy_class altering (CASSANDRA-4965)
Merged from 1.1:
 * Fall back to old describe_splits if d_s_ex is not available (CASSANDRA-4803)
 * Improve error reporting when streaming ranges fail (CASSANDRA-5009)
 * Fix cqlsh timestamp formatting of timezone info (CASSANDRA-4746)
 * Fix assertion failure with leveled compaction (CASSANDRA-4799)
 * Check for null end_token in get_range_slice (CASSANDRA-4804)
 * Remove all remnants of removed nodes (CASSANDRA-4840)
 * Add aut-reloading of the log4j file in debian package (CASSANDRA-4855)
 * Fix estimated row cache entry size (CASSANDRA-4860)
 * reset getRangeSlice filter after finishing a row for get_paged_slice
   (CASSANDRA-4919)
 * expunge row cache post-truncate (CASSANDRA-4940)
 * Allow static CF definition with compact storage (CASSANDRA-4910)
 * Fix endless loop/compaction of schema_* CFs due to broken timestamps (CASSANDRA-4880)
 * Fix 'wrong class type' assertion in CounterColumn (CASSANDRA-4976)


1.2-beta2
 * fp rate of 1.0 disables BF entirely; LCS defaults to 1.0 (CASSANDRA-4876)
 * off-heap bloom filters for row keys (CASSANDRA_4865)
 * add extension point for sstable components (CASSANDRA-4049)
 * improve tracing output (CASSANDRA-4852, 4862)
 * make TRACE verb droppable (CASSANDRA-4672)
 * fix BulkLoader recognition of CQL3 columnfamilies (CASSANDRA-4755)
 * Sort commitlog segments for replay by id instead of mtime (CASSANDRA-4793)
 * Make hint delivery asynchronous (CASSANDRA-4761)
 * Pluggable Thrift transport factories for CLI and cqlsh (CASSANDRA-4609, 4610)
 * cassandra-cli: allow Double value type to be inserted to a column (CASSANDRA-4661)
 * Add ability to use custom TServerFactory implementations (CASSANDRA-4608)
 * optimize batchlog flushing to skip successful batches (CASSANDRA-4667)
 * include metadata for system keyspace itself in schema tables (CASSANDRA-4416)
 * add check to PropertyFileSnitch to verify presence of location for
   local node (CASSANDRA-4728)
 * add PBSPredictor consistency modeler (CASSANDRA-4261)
 * remove vestiges of Thrift unframed mode (CASSANDRA-4729)
 * optimize single-row PK lookups (CASSANDRA-4710)
 * adjust blockFor calculation to account for pending ranges due to node 
   movement (CASSANDRA-833)
 * Change CQL version to 3.0.0 and stop accepting 3.0.0-beta1 (CASSANDRA-4649)
 * (CQL3) Make prepared statement global instead of per connection 
   (CASSANDRA-4449)
 * Fix scrubbing of CQL3 created tables (CASSANDRA-4685)
 * (CQL3) Fix validation when using counter and regular columns in the same 
   table (CASSANDRA-4706)
 * Fix bug starting Cassandra with simple authentication (CASSANDRA-4648)
 * Add support for batchlog in CQL3 (CASSANDRA-4545, 4738)
 * Add support for multiple column family outputs in CFOF (CASSANDRA-4208)
 * Support repairing only the local DC nodes (CASSANDRA-4747)
 * Use rpc_address for binary protocol and change default port (CASSANDRA-4751)
 * Fix use of collections in prepared statements (CASSANDRA-4739)
 * Store more information into peers table (CASSANDRA-4351, 4814)
 * Configurable bucket size for size tiered compaction (CASSANDRA-4704)
 * Run leveled compaction in parallel (CASSANDRA-4310)
 * Fix potential NPE during CFS reload (CASSANDRA-4786)
 * Composite indexes may miss results (CASSANDRA-4796)
 * Move consistency level to the protocol level (CASSANDRA-4734, 4824)
 * Fix Subcolumn slice ends not respected (CASSANDRA-4826)
 * Fix Assertion error in cql3 select (CASSANDRA-4783)
 * Fix list prepend logic (CQL3) (CASSANDRA-4835)
 * Add booleans as literals in CQL3 (CASSANDRA-4776)
 * Allow renaming PK columns in CQL3 (CASSANDRA-4822)
 * Fix binary protocol NEW_NODE event (CASSANDRA-4679)
 * Fix potential infinite loop in tombstone compaction (CASSANDRA-4781)
 * Remove system tables accounting from schema (CASSANDRA-4850)
 * (cql3) Force provided columns in clustering key order in 
   'CLUSTERING ORDER BY' (CASSANDRA-4881)
 * Fix composite index bug (CASSANDRA-4884)
 * Fix short read protection for CQL3 (CASSANDRA-4882)
 * Add tracing support to the binary protocol (CASSANDRA-4699)
 * (cql3) Don't allow prepared marker inside collections (CASSANDRA-4890)
 * Re-allow order by on non-selected columns (CASSANDRA-4645)
 * Bug when composite index is created in a table having collections (CASSANDRA-4909)
 * log index scan subject in CompositesSearcher (CASSANDRA-4904)
Merged from 1.1:
 * add get[Row|Key]CacheEntries to CacheServiceMBean (CASSANDRA-4859)
 * fix get_paged_slice to wrap to next row correctly (CASSANDRA-4816)
 * fix indexing empty column values (CASSANDRA-4832)
 * allow JdbcDate to compose null Date objects (CASSANDRA-4830)
 * fix possible stackoverflow when compacting 1000s of sstables
   (CASSANDRA-4765)
 * fix wrong leveled compaction progress calculation (CASSANDRA-4807)
 * add a close() method to CRAR to prevent leaking file descriptors (CASSANDRA-4820)
 * fix potential infinite loop in get_count (CASSANDRA-4833)
 * fix compositeType.{get/from}String methods (CASSANDRA-4842)
 * (CQL) fix CREATE COLUMNFAMILY permissions check (CASSANDRA-4864)
 * Fix DynamicCompositeType same type comparison (CASSANDRA-4711)
 * Fix duplicate SSTable reference when stream session failed (CASSANDRA-3306)
 * Allow static CF definition with compact storage (CASSANDRA-4910)
 * Fix endless loop/compaction of schema_* CFs due to broken timestamps (CASSANDRA-4880)
 * Fix 'wrong class type' assertion in CounterColumn (CASSANDRA-4976)


1.2-beta1
 * add atomic_batch_mutate (CASSANDRA-4542, -4635)
 * increase default max_hint_window_in_ms to 3h (CASSANDRA-4632)
 * include message initiation time to replicas so they can more
   accurately drop timed-out requests (CASSANDRA-2858)
 * fix clientutil.jar dependencies (CASSANDRA-4566)
 * optimize WriteResponse (CASSANDRA-4548)
 * new metrics (CASSANDRA-4009)
 * redesign KEYS indexes to avoid read-before-write (CASSANDRA-2897)
 * debug tracing (CASSANDRA-1123)
 * parallelize row cache loading (CASSANDRA-4282)
 * Make compaction, flush JBOD-aware (CASSANDRA-4292)
 * run local range scans on the read stage (CASSANDRA-3687)
 * clean up ioexceptions (CASSANDRA-2116)
 * add disk_failure_policy (CASSANDRA-2118)
 * Introduce new json format with row level deletion (CASSANDRA-4054)
 * remove redundant "name" column from schema_keyspaces (CASSANDRA-4433)
 * improve "nodetool ring" handling of multi-dc clusters (CASSANDRA-3047)
 * update NTS calculateNaturalEndpoints to be O(N log N) (CASSANDRA-3881)
 * split up rpc timeout by operation type (CASSANDRA-2819)
 * rewrite key cache save/load to use only sequential i/o (CASSANDRA-3762)
 * update MS protocol with a version handshake + broadcast address id
   (CASSANDRA-4311)
 * multithreaded hint replay (CASSANDRA-4189)
 * add inter-node message compression (CASSANDRA-3127)
 * remove COPP (CASSANDRA-2479)
 * Track tombstone expiration and compact when tombstone content is
   higher than a configurable threshold, default 20% (CASSANDRA-3442, 4234)
 * update MurmurHash to version 3 (CASSANDRA-2975)
 * (CLI) track elapsed time for `delete' operation (CASSANDRA-4060)
 * (CLI) jline version is bumped to 1.0 to properly  support
   'delete' key function (CASSANDRA-4132)
 * Save IndexSummary into new SSTable 'Summary' component (CASSANDRA-2392, 4289)
 * Add support for range tombstones (CASSANDRA-3708)
 * Improve MessagingService efficiency (CASSANDRA-3617)
 * Avoid ID conflicts from concurrent schema changes (CASSANDRA-3794)
 * Set thrift HSHA server thread limit to unlimited by default (CASSANDRA-4277)
 * Avoids double serialization of CF id in RowMutation messages
   (CASSANDRA-4293)
 * stream compressed sstables directly with java nio (CASSANDRA-4297)
 * Support multiple ranges in SliceQueryFilter (CASSANDRA-3885)
 * Add column metadata to system column families (CASSANDRA-4018)
 * (cql3) Always use composite types by default (CASSANDRA-4329)
 * (cql3) Add support for set, map and list (CASSANDRA-3647)
 * Validate date type correctly (CASSANDRA-4441)
 * (cql3) Allow definitions with only a PK (CASSANDRA-4361)
 * (cql3) Add support for row key composites (CASSANDRA-4179)
 * improve DynamicEndpointSnitch by using reservoir sampling (CASSANDRA-4038)
 * (cql3) Add support for 2ndary indexes (CASSANDRA-3680)
 * (cql3) fix defining more than one PK to be invalid (CASSANDRA-4477)
 * remove schema agreement checking from all external APIs (Thrift, CQL and CQL3) (CASSANDRA-4487)
 * add Murmur3Partitioner and make it default for new installations (CASSANDRA-3772, 4621)
 * (cql3) update pseudo-map syntax to use map syntax (CASSANDRA-4497)
 * Finer grained exceptions hierarchy and provides error code with exceptions (CASSANDRA-3979)
 * Adds events push to binary protocol (CASSANDRA-4480)
 * Rewrite nodetool help (CASSANDRA-2293)
 * Make CQL3 the default for CQL (CASSANDRA-4640)
 * update stress tool to be able to use CQL3 (CASSANDRA-4406)
 * Accept all thrift update on CQL3 cf but don't expose their metadata (CASSANDRA-4377)
 * Replace Throttle with Guava's RateLimiter for HintedHandOff (CASSANDRA-4541)
 * fix counter add/get using CQL2 and CQL3 in stress tool (CASSANDRA-4633)
 * Add sstable count per level to cfstats (CASSANDRA-4537)
 * (cql3) Add ALTER KEYSPACE statement (CASSANDRA-4611)
 * (cql3) Allow defining default consistency levels (CASSANDRA-4448)
 * (cql3) Fix queries using LIMIT missing results (CASSANDRA-4579)
 * fix cross-version gossip messaging (CASSANDRA-4576)
 * added inet data type (CASSANDRA-4627)


1.1.6
 * Wait for writes on synchronous read digest mismatch (CASSANDRA-4792)
 * fix commitlog replay for nanotime-infected sstables (CASSANDRA-4782)
 * preflight check ttl for maximum of 20 years (CASSANDRA-4771)
 * (Pig) fix widerow input with single column rows (CASSANDRA-4789)
 * Fix HH to compact with correct gcBefore, which avoids wiping out
   undelivered hints (CASSANDRA-4772)
 * LCS will merge up to 32 L0 sstables as intended (CASSANDRA-4778)
 * NTS will default unconfigured DC replicas to zero (CASSANDRA-4675)
 * use default consistency level in counter validation if none is
   explicitly provide (CASSANDRA-4700)
 * Improve IAuthority interface by introducing fine-grained
   access permissions and grant/revoke commands (CASSANDRA-4490, 4644)
 * fix assumption error in CLI when updating/describing keyspace 
   (CASSANDRA-4322)
 * Adds offline sstablescrub to debian packaging (CASSANDRA-4642)
 * Automatic fixing of overlapping leveled sstables (CASSANDRA-4644)
 * fix error when using ORDER BY with extended selections (CASSANDRA-4689)
 * (CQL3) Fix validation for IN queries for non-PK cols (CASSANDRA-4709)
 * fix re-created keyspace disappering after 1.1.5 upgrade 
   (CASSANDRA-4698, 4752)
 * (CLI) display elapsed time in 2 fraction digits (CASSANDRA-3460)
 * add authentication support to sstableloader (CASSANDRA-4712)
 * Fix CQL3 'is reversed' logic (CASSANDRA-4716, 4759)
 * (CQL3) Don't return ReversedType in result set metadata (CASSANDRA-4717)
 * Backport adding AlterKeyspace statement (CASSANDRA-4611)
 * (CQL3) Correcty accept upper-case data types (CASSANDRA-4770)
 * Add binary protocol events for schema changes (CASSANDRA-4684)
Merged from 1.0:
 * Switch from NBHM to CHM in MessagingService's callback map, which
   prevents OOM in long-running instances (CASSANDRA-4708)


1.1.5
 * add SecondaryIndex.reload API (CASSANDRA-4581)
 * use millis + atomicint for commitlog segment creation instead of
   nanotime, which has issues under some hypervisors (CASSANDRA-4601)
 * fix FD leak in slice queries (CASSANDRA-4571)
 * avoid recursion in leveled compaction (CASSANDRA-4587)
 * increase stack size under Java7 to 180K
 * Log(info) schema changes (CASSANDRA-4547)
 * Change nodetool setcachecapcity to manipulate global caches (CASSANDRA-4563)
 * (cql3) fix setting compaction strategy (CASSANDRA-4597)
 * fix broken system.schema_* timestamps on system startup (CASSANDRA-4561)
 * fix wrong skip of cache saving (CASSANDRA-4533)
 * Avoid NPE when lost+found is in data dir (CASSANDRA-4572)
 * Respect five-minute flush moratorium after initial CL replay (CASSANDRA-4474)
 * Adds ntp as recommended in debian packaging (CASSANDRA-4606)
 * Configurable transport in CF Record{Reader|Writer} (CASSANDRA-4558)
 * (cql3) fix potential NPE with both equal and unequal restriction (CASSANDRA-4532)
 * (cql3) improves ORDER BY validation (CASSANDRA-4624)
 * Fix potential deadlock during counter writes (CASSANDRA-4578)
 * Fix cql error with ORDER BY when using IN (CASSANDRA-4612)
Merged from 1.0:
 * increase Xss to 160k to accomodate latest 1.6 JVMs (CASSANDRA-4602)
 * fix toString of hint destination tokens (CASSANDRA-4568)
 * Fix multiple values for CurrentLocal NodeID (CASSANDRA-4626)


1.1.4
 * fix offline scrub to catch >= out of order rows (CASSANDRA-4411)
 * fix cassandra-env.sh on RHEL and other non-dash-based systems 
   (CASSANDRA-4494)
Merged from 1.0:
 * (Hadoop) fix setting key length for old-style mapred api (CASSANDRA-4534)
 * (Hadoop) fix iterating through a resultset consisting entirely
   of tombstoned rows (CASSANDRA-4466)


1.1.3
 * (cqlsh) add COPY TO (CASSANDRA-4434)
 * munmap commitlog segments before rename (CASSANDRA-4337)
 * (JMX) rename getRangeKeySample to sampleKeyRange to avoid returning
   multi-MB results as an attribute (CASSANDRA-4452)
 * flush based on data size, not throughput; overwritten columns no 
   longer artificially inflate liveRatio (CASSANDRA-4399)
 * update default commitlog segment size to 32MB and total commitlog
   size to 32/1024 MB for 32/64 bit JVMs, respectively (CASSANDRA-4422)
 * avoid using global partitioner to estimate ranges in index sstables
   (CASSANDRA-4403)
 * restore pre-CASSANDRA-3862 approach to removing expired tombstones
   from row cache during compaction (CASSANDRA-4364)
 * (stress) support for CQL prepared statements (CASSANDRA-3633)
 * Correctly catch exception when Snappy cannot be loaded (CASSANDRA-4400)
 * (cql3) Support ORDER BY when IN condition is given in WHERE clause (CASSANDRA-4327)
 * (cql3) delete "component_index" column on DROP TABLE call (CASSANDRA-4420)
 * change nanoTime() to currentTimeInMillis() in schema related code (CASSANDRA-4432)
 * add a token generation tool (CASSANDRA-3709)
 * Fix LCS bug with sstable containing only 1 row (CASSANDRA-4411)
 * fix "Can't Modify Index Name" problem on CF update (CASSANDRA-4439)
 * Fix assertion error in getOverlappingSSTables during repair (CASSANDRA-4456)
 * fix nodetool's setcompactionthreshold command (CASSANDRA-4455)
 * Ensure compacted files are never used, to avoid counter overcount (CASSANDRA-4436)
Merged from 1.0:
 * Push the validation of secondary index values to the SecondaryIndexManager (CASSANDRA-4240)
 * allow dropping columns shadowed by not-yet-expired supercolumn or row
   tombstones in PrecompactedRow (CASSANDRA-4396)


1.1.2
 * Fix cleanup not deleting index entries (CASSANDRA-4379)
 * Use correct partitioner when saving + loading caches (CASSANDRA-4331)
 * Check schema before trying to export sstable (CASSANDRA-2760)
 * Raise a meaningful exception instead of NPE when PFS encounters
   an unconfigured node + no default (CASSANDRA-4349)
 * fix bug in sstable blacklisting with LCS (CASSANDRA-4343)
 * LCS no longer promotes tiny sstables out of L0 (CASSANDRA-4341)
 * skip tombstones during hint replay (CASSANDRA-4320)
 * fix NPE in compactionstats (CASSANDRA-4318)
 * enforce 1m min keycache for auto (CASSANDRA-4306)
 * Have DeletedColumn.isMFD always return true (CASSANDRA-4307)
 * (cql3) exeption message for ORDER BY constraints said primary filter can be
    an IN clause, which is misleading (CASSANDRA-4319)
 * (cql3) Reject (not yet supported) creation of 2ndardy indexes on tables with
   composite primary keys (CASSANDRA-4328)
 * Set JVM stack size to 160k for java 7 (CASSANDRA-4275)
 * cqlsh: add COPY command to load data from CSV flat files (CASSANDRA-4012)
 * CFMetaData.fromThrift to throw ConfigurationException upon error (CASSANDRA-4353)
 * Use CF comparator to sort indexed columns in SecondaryIndexManager
   (CASSANDRA-4365)
 * add strategy_options to the KSMetaData.toString() output (CASSANDRA-4248)
 * (cql3) fix range queries containing unqueried results (CASSANDRA-4372)
 * (cql3) allow updating column_alias types (CASSANDRA-4041)
 * (cql3) Fix deletion bug (CASSANDRA-4193)
 * Fix computation of overlapping sstable for leveled compaction (CASSANDRA-4321)
 * Improve scrub and allow to run it offline (CASSANDRA-4321)
 * Fix assertionError in StorageService.bulkLoad (CASSANDRA-4368)
 * (cqlsh) add option to authenticate to a keyspace at startup (CASSANDRA-4108)
 * (cqlsh) fix ASSUME functionality (CASSANDRA-4352)
 * Fix ColumnFamilyRecordReader to not return progress > 100% (CASSANDRA-3942)
Merged from 1.0:
 * Set gc_grace on index CF to 0 (CASSANDRA-4314)


1.1.1
 * add populate_io_cache_on_flush option (CASSANDRA-2635)
 * allow larger cache capacities than 2GB (CASSANDRA-4150)
 * add getsstables command to nodetool (CASSANDRA-4199)
 * apply parent CF compaction settings to secondary index CFs (CASSANDRA-4280)
 * preserve commitlog size cap when recycling segments at startup
   (CASSANDRA-4201)
 * (Hadoop) fix split generation regression (CASSANDRA-4259)
 * ignore min/max compactions settings in LCS, while preserving
   behavior that min=max=0 disables autocompaction (CASSANDRA-4233)
 * log number of rows read from saved cache (CASSANDRA-4249)
 * calculate exact size required for cleanup operations (CASSANDRA-1404)
 * avoid blocking additional writes during flush when the commitlog
   gets behind temporarily (CASSANDRA-1991)
 * enable caching on index CFs based on data CF cache setting (CASSANDRA-4197)
 * warn on invalid replication strategy creation options (CASSANDRA-4046)
 * remove [Freeable]Memory finalizers (CASSANDRA-4222)
 * include tombstone size in ColumnFamily.size, which can prevent OOM
   during sudden mass delete operations by yielding a nonzero liveRatio
   (CASSANDRA-3741)
 * Open 1 sstableScanner per level for leveled compaction (CASSANDRA-4142)
 * Optimize reads when row deletion timestamps allow us to restrict
   the set of sstables we check (CASSANDRA-4116)
 * add support for commitlog archiving and point-in-time recovery
   (CASSANDRA-3690)
 * avoid generating redundant compaction tasks during streaming
   (CASSANDRA-4174)
 * add -cf option to nodetool snapshot, and takeColumnFamilySnapshot to
   StorageService mbean (CASSANDRA-556)
 * optimize cleanup to drop entire sstables where possible (CASSANDRA-4079)
 * optimize truncate when autosnapshot is disabled (CASSANDRA-4153)
 * update caches to use byte[] keys to reduce memory overhead (CASSANDRA-3966)
 * add column limit to cli (CASSANDRA-3012, 4098)
 * clean up and optimize DataOutputBuffer, used by CQL compression and
   CompositeType (CASSANDRA-4072)
 * optimize commitlog checksumming (CASSANDRA-3610)
 * identify and blacklist corrupted SSTables from future compactions 
   (CASSANDRA-2261)
 * Move CfDef and KsDef validation out of thrift (CASSANDRA-4037)
 * Expose API to repair a user provided range (CASSANDRA-3912)
 * Add way to force the cassandra-cli to refresh its schema (CASSANDRA-4052)
 * Avoid having replicate on write tasks stacking up at CL.ONE (CASSANDRA-2889)
 * (cql3) Backwards compatibility for composite comparators in non-cql3-aware
   clients (CASSANDRA-4093)
 * (cql3) Fix order by for reversed queries (CASSANDRA-4160)
 * (cql3) Add ReversedType support (CASSANDRA-4004)
 * (cql3) Add timeuuid type (CASSANDRA-4194)
 * (cql3) Minor fixes (CASSANDRA-4185)
 * (cql3) Fix prepared statement in BATCH (CASSANDRA-4202)
 * (cql3) Reduce the list of reserved keywords (CASSANDRA-4186)
 * (cql3) Move max/min compaction thresholds to compaction strategy options
   (CASSANDRA-4187)
 * Fix exception during move when localhost is the only source (CASSANDRA-4200)
 * (cql3) Allow paging through non-ordered partitioner results (CASSANDRA-3771)
 * (cql3) Fix drop index (CASSANDRA-4192)
 * (cql3) Don't return range ghosts anymore (CASSANDRA-3982)
 * fix re-creating Keyspaces/ColumnFamilies with the same name as dropped
   ones (CASSANDRA-4219)
 * fix SecondaryIndex LeveledManifest save upon snapshot (CASSANDRA-4230)
 * fix missing arrayOffset in FBUtilities.hash (CASSANDRA-4250)
 * (cql3) Add name of parameters in CqlResultSet (CASSANDRA-4242)
 * (cql3) Correctly validate order by queries (CASSANDRA-4246)
 * rename stress to cassandra-stress for saner packaging (CASSANDRA-4256)
 * Fix exception on colum metadata with non-string comparator (CASSANDRA-4269)
 * Check for unknown/invalid compression options (CASSANDRA-4266)
 * (cql3) Adds simple access to column timestamp and ttl (CASSANDRA-4217)
 * (cql3) Fix range queries with secondary indexes (CASSANDRA-4257)
 * Better error messages from improper input in cli (CASSANDRA-3865)
 * Try to stop all compaction upon Keyspace or ColumnFamily drop (CASSANDRA-4221)
 * (cql3) Allow keyspace properties to contain hyphens (CASSANDRA-4278)
 * (cql3) Correctly validate keyspace access in create table (CASSANDRA-4296)
 * Avoid deadlock in migration stage (CASSANDRA-3882)
 * Take supercolumn names and deletion info into account in memtable throughput
   (CASSANDRA-4264)
 * Add back backward compatibility for old style replication factor (CASSANDRA-4294)
 * Preserve compatibility with pre-1.1 index queries (CASSANDRA-4262)
Merged from 1.0:
 * Fix super columns bug where cache is not updated (CASSANDRA-4190)
 * fix maxTimestamp to include row tombstones (CASSANDRA-4116)
 * (CLI) properly handle quotes in create/update keyspace commands (CASSANDRA-4129)
 * Avoids possible deadlock during bootstrap (CASSANDRA-4159)
 * fix stress tool that hangs forever on timeout or error (CASSANDRA-4128)
 * stress tool to return appropriate exit code on failure (CASSANDRA-4188)
 * fix compaction NPE when out of disk space and assertions disabled
   (CASSANDRA-3985)
 * synchronize LCS getEstimatedTasks to avoid CME (CASSANDRA-4255)
 * ensure unique streaming session id's (CASSANDRA-4223)
 * kick off background compaction when min/max thresholds change 
   (CASSANDRA-4279)
 * improve ability of STCS.getBuckets to deal with 100s of 1000s of
   sstables, such as when convertinb back from LCS (CASSANDRA-4287)
 * Oversize integer in CQL throws NumberFormatException (CASSANDRA-4291)
 * fix 1.0.x node join to mixed version cluster, other nodes >= 1.1 (CASSANDRA-4195)
 * Fix LCS splitting sstable base on uncompressed size (CASSANDRA-4419)
 * Push the validation of secondary index values to the SecondaryIndexManager (CASSANDRA-4240)
 * Don't purge columns during upgradesstables (CASSANDRA-4462)
 * Make cqlsh work with piping (CASSANDRA-4113)
 * Validate arguments for nodetool decommission (CASSANDRA-4061)
 * Report thrift status in nodetool info (CASSANDRA-4010)


1.1.0-final
 * average a reduced liveRatio estimate with the previous one (CASSANDRA-4065)
 * Allow KS and CF names up to 48 characters (CASSANDRA-4157)
 * fix stress build (CASSANDRA-4140)
 * add time remaining estimate to nodetool compactionstats (CASSANDRA-4167)
 * (cql) fix NPE in cql3 ALTER TABLE (CASSANDRA-4163)
 * (cql) Add support for CL.TWO and CL.THREE in CQL (CASSANDRA-4156)
 * (cql) Fix type in CQL3 ALTER TABLE preventing update (CASSANDRA-4170)
 * (cql) Throw invalid exception from CQL3 on obsolete options (CASSANDRA-4171)
 * (cqlsh) fix recognizing uppercase SELECT keyword (CASSANDRA-4161)
 * Pig: wide row support (CASSANDRA-3909)
Merged from 1.0:
 * avoid streaming empty files with bulk loader if sstablewriter errors out
   (CASSANDRA-3946)


1.1-rc1
 * Include stress tool in binary builds (CASSANDRA-4103)
 * (Hadoop) fix wide row iteration when last row read was deleted
   (CASSANDRA-4154)
 * fix read_repair_chance to really default to 0.1 in the cli (CASSANDRA-4114)
 * Adds caching and bloomFilterFpChange to CQL options (CASSANDRA-4042)
 * Adds posibility to autoconfigure size of the KeyCache (CASSANDRA-4087)
 * fix KEYS index from skipping results (CASSANDRA-3996)
 * Remove sliced_buffer_size_in_kb dead option (CASSANDRA-4076)
 * make loadNewSStable preserve sstable version (CASSANDRA-4077)
 * Respect 1.0 cache settings as much as possible when upgrading 
   (CASSANDRA-4088)
 * relax path length requirement for sstable files when upgrading on 
   non-Windows platforms (CASSANDRA-4110)
 * fix terminination of the stress.java when errors were encountered
   (CASSANDRA-4128)
 * Move CfDef and KsDef validation out of thrift (CASSANDRA-4037)
 * Fix get_paged_slice (CASSANDRA-4136)
 * CQL3: Support slice with exclusive start and stop (CASSANDRA-3785)
Merged from 1.0:
 * support PropertyFileSnitch in bulk loader (CASSANDRA-4145)
 * add auto_snapshot option allowing disabling snapshot before drop/truncate
   (CASSANDRA-3710)
 * allow short snitch names (CASSANDRA-4130)


1.1-beta2
 * rename loaded sstables to avoid conflicts with local snapshots
   (CASSANDRA-3967)
 * start hint replay as soon as FD notifies that the target is back up
   (CASSANDRA-3958)
 * avoid unproductive deserializing of cached rows during compaction
   (CASSANDRA-3921)
 * fix concurrency issues with CQL keyspace creation (CASSANDRA-3903)
 * Show Effective Owership via Nodetool ring <keyspace> (CASSANDRA-3412)
 * Update ORDER BY syntax for CQL3 (CASSANDRA-3925)
 * Fix BulkRecordWriter to not throw NPE if reducer gets no map data from Hadoop (CASSANDRA-3944)
 * Fix bug with counters in super columns (CASSANDRA-3821)
 * Remove deprecated merge_shard_chance (CASSANDRA-3940)
 * add a convenient way to reset a node's schema (CASSANDRA-2963)
 * fix for intermittent SchemaDisagreementException (CASSANDRA-3884)
 * CLI `list <CF>` to limit number of columns and their order (CASSANDRA-3012)
 * ignore deprecated KsDef/CfDef/ColumnDef fields in native schema (CASSANDRA-3963)
 * CLI to report when unsupported column_metadata pair was given (CASSANDRA-3959)
 * reincarnate removed and deprecated KsDef/CfDef attributes (CASSANDRA-3953)
 * Fix race between writes and read for cache (CASSANDRA-3862)
 * perform static initialization of StorageProxy on start-up (CASSANDRA-3797)
 * support trickling fsync() on writes (CASSANDRA-3950)
 * expose counters for unavailable/timeout exceptions given to thrift clients (CASSANDRA-3671)
 * avoid quadratic startup time in LeveledManifest (CASSANDRA-3952)
 * Add type information to new schema_ columnfamilies and remove thrift
   serialization for schema (CASSANDRA-3792)
 * add missing column validator options to the CLI help (CASSANDRA-3926)
 * skip reading saved key cache if CF's caching strategy is NONE or ROWS_ONLY (CASSANDRA-3954)
 * Unify migration code (CASSANDRA-4017)
Merged from 1.0:
 * cqlsh: guess correct version of Python for Arch Linux (CASSANDRA-4090)
 * (CLI) properly handle quotes in create/update keyspace commands (CASSANDRA-4129)
 * Avoids possible deadlock during bootstrap (CASSANDRA-4159)
 * fix stress tool that hangs forever on timeout or error (CASSANDRA-4128)
 * Fix super columns bug where cache is not updated (CASSANDRA-4190)
 * stress tool to return appropriate exit code on failure (CASSANDRA-4188)


1.0.9
 * improve index sampling performance (CASSANDRA-4023)
 * always compact away deleted hints immediately after handoff (CASSANDRA-3955)
 * delete hints from dropped ColumnFamilies on handoff instead of
   erroring out (CASSANDRA-3975)
 * add CompositeType ref to the CLI doc for create/update column family (CASSANDRA-3980)
 * Pig: support Counter ColumnFamilies (CASSANDRA-3973)
 * Pig: Composite column support (CASSANDRA-3684)
 * Avoid NPE during repair when a keyspace has no CFs (CASSANDRA-3988)
 * Fix division-by-zero error on get_slice (CASSANDRA-4000)
 * don't change manifest level for cleanup, scrub, and upgradesstables
   operations under LeveledCompactionStrategy (CASSANDRA-3989, 4112)
 * fix race leading to super columns assertion failure (CASSANDRA-3957)
 * fix NPE on invalid CQL delete command (CASSANDRA-3755)
 * allow custom types in CLI's assume command (CASSANDRA-4081)
 * fix totalBytes count for parallel compactions (CASSANDRA-3758)
 * fix intermittent NPE in get_slice (CASSANDRA-4095)
 * remove unnecessary asserts in native code interfaces (CASSANDRA-4096)
 * Validate blank keys in CQL to avoid assertion errors (CASSANDRA-3612)
 * cqlsh: fix bad decoding of some column names (CASSANDRA-4003)
 * cqlsh: fix incorrect padding with unicode chars (CASSANDRA-4033)
 * Fix EC2 snitch incorrectly reporting region (CASSANDRA-4026)
 * Shut down thrift during decommission (CASSANDRA-4086)
 * Expose nodetool cfhistograms for 2ndary indexes (CASSANDRA-4063)
Merged from 0.8:
 * Fix ConcurrentModificationException in gossiper (CASSANDRA-4019)


1.1-beta1
 * (cqlsh)
   + add SOURCE and CAPTURE commands, and --file option (CASSANDRA-3479)
   + add ALTER COLUMNFAMILY WITH (CASSANDRA-3523)
   + bundle Python dependencies with Cassandra (CASSANDRA-3507)
   + added to Debian package (CASSANDRA-3458)
   + display byte data instead of erroring out on decode failure 
     (CASSANDRA-3874)
 * add nodetool rebuild_index (CASSANDRA-3583)
 * add nodetool rangekeysample (CASSANDRA-2917)
 * Fix streaming too much data during move operations (CASSANDRA-3639)
 * Nodetool and CLI connect to localhost by default (CASSANDRA-3568)
 * Reduce memory used by primary index sample (CASSANDRA-3743)
 * (Hadoop) separate input/output configurations (CASSANDRA-3197, 3765)
 * avoid returning internal Cassandra classes over JMX (CASSANDRA-2805)
 * add row-level isolation via SnapTree (CASSANDRA-2893)
 * Optimize key count estimation when opening sstable on startup
   (CASSANDRA-2988)
 * multi-dc replication optimization supporting CL > ONE (CASSANDRA-3577)
 * add command to stop compactions (CASSANDRA-1740, 3566, 3582)
 * multithreaded streaming (CASSANDRA-3494)
 * removed in-tree redhat spec (CASSANDRA-3567)
 * "defragment" rows for name-based queries under STCS, again (CASSANDRA-2503)
 * Recycle commitlog segments for improved performance 
   (CASSANDRA-3411, 3543, 3557, 3615)
 * update size-tiered compaction to prioritize small tiers (CASSANDRA-2407)
 * add message expiration logic to OutboundTcpConnection (CASSANDRA-3005)
 * off-heap cache to use sun.misc.Unsafe instead of JNA (CASSANDRA-3271)
 * EACH_QUORUM is only supported for writes (CASSANDRA-3272)
 * replace compactionlock use in schema migration by checking CFS.isValid
   (CASSANDRA-3116)
 * recognize that "SELECT first ... *" isn't really "SELECT *" (CASSANDRA-3445)
 * Use faster bytes comparison (CASSANDRA-3434)
 * Bulk loader is no longer a fat client, (HADOOP) bulk load output format
   (CASSANDRA-3045)
 * (Hadoop) add support for KeyRange.filter
 * remove assumption that keys and token are in bijection
   (CASSANDRA-1034, 3574, 3604)
 * always remove endpoints from delevery queue in HH (CASSANDRA-3546)
 * fix race between cf flush and its 2ndary indexes flush (CASSANDRA-3547)
 * fix potential race in AES when a repair fails (CASSANDRA-3548)
 * Remove columns shadowed by a deleted container even when we cannot purge
   (CASSANDRA-3538)
 * Improve memtable slice iteration performance (CASSANDRA-3545)
 * more efficient allocation of small bloom filters (CASSANDRA-3618)
 * Use separate writer thread in SSTableSimpleUnsortedWriter (CASSANDRA-3619)
 * fsync the directory after new sstable or commitlog segment are created (CASSANDRA-3250)
 * fix minor issues reported by FindBugs (CASSANDRA-3658)
 * global key/row caches (CASSANDRA-3143, 3849)
 * optimize memtable iteration during range scan (CASSANDRA-3638)
 * introduce 'crc_check_chance' in CompressionParameters to support
   a checksum percentage checking chance similarly to read-repair (CASSANDRA-3611)
 * a way to deactivate global key/row cache on per-CF basis (CASSANDRA-3667)
 * fix LeveledCompactionStrategy broken because of generation pre-allocation
   in LeveledManifest (CASSANDRA-3691)
 * finer-grained control over data directories (CASSANDRA-2749)
 * Fix ClassCastException during hinted handoff (CASSANDRA-3694)
 * Upgrade Thrift to 0.7 (CASSANDRA-3213)
 * Make stress.java insert operation to use microseconds (CASSANDRA-3725)
 * Allows (internally) doing a range query with a limit of columns instead of
   rows (CASSANDRA-3742)
 * Allow rangeSlice queries to be start/end inclusive/exclusive (CASSANDRA-3749)
 * Fix BulkLoader to support new SSTable layout and add stream
   throttling to prevent an NPE when there is no yaml config (CASSANDRA-3752)
 * Allow concurrent schema migrations (CASSANDRA-1391, 3832)
 * Add SnapshotCommand to trigger snapshot on remote node (CASSANDRA-3721)
 * Make CFMetaData conversions to/from thrift/native schema inverses
   (CASSANDRA_3559)
 * Add initial code for CQL 3.0-beta (CASSANDRA-2474, 3781, 3753)
 * Add wide row support for ColumnFamilyInputFormat (CASSANDRA-3264)
 * Allow extending CompositeType comparator (CASSANDRA-3657)
 * Avoids over-paging during get_count (CASSANDRA-3798)
 * Add new command to rebuild a node without (repair) merkle tree calculations
   (CASSANDRA-3483, 3922)
 * respect not only row cache capacity but caching mode when
   trying to read data (CASSANDRA-3812)
 * fix system tests (CASSANDRA-3827)
 * CQL support for altering row key type in ALTER TABLE (CASSANDRA-3781)
 * turn compression on by default (CASSANDRA-3871)
 * make hexToBytes refuse invalid input (CASSANDRA-2851)
 * Make secondary indexes CF inherit compression and compaction from their
   parent CF (CASSANDRA-3877)
 * Finish cleanup up tombstone purge code (CASSANDRA-3872)
 * Avoid NPE on aboarted stream-out sessions (CASSANDRA-3904)
 * BulkRecordWriter throws NPE for counter columns (CASSANDRA-3906)
 * Support compression using BulkWriter (CASSANDRA-3907)


1.0.8
 * fix race between cleanup and flush on secondary index CFSes (CASSANDRA-3712)
 * avoid including non-queried nodes in rangeslice read repair
   (CASSANDRA-3843)
 * Only snapshot CF being compacted for snapshot_before_compaction 
   (CASSANDRA-3803)
 * Log active compactions in StatusLogger (CASSANDRA-3703)
 * Compute more accurate compaction score per level (CASSANDRA-3790)
 * Return InvalidRequest when using a keyspace that doesn't exist
   (CASSANDRA-3764)
 * disallow user modification of System keyspace (CASSANDRA-3738)
 * allow using sstable2json on secondary index data (CASSANDRA-3738)
 * (cqlsh) add DESCRIBE COLUMNFAMILIES (CASSANDRA-3586)
 * (cqlsh) format blobs correctly and use colors to improve output
   readability (CASSANDRA-3726)
 * synchronize BiMap of bootstrapping tokens (CASSANDRA-3417)
 * show index options in CLI (CASSANDRA-3809)
 * add optional socket timeout for streaming (CASSANDRA-3838)
 * fix truncate not to leave behind non-CFS backed secondary indexes
   (CASSANDRA-3844)
 * make CLI `show schema` to use output stream directly instead
   of StringBuilder (CASSANDRA-3842)
 * remove the wait on hint future during write (CASSANDRA-3870)
 * (cqlsh) ignore missing CfDef opts (CASSANDRA-3933)
 * (cqlsh) look for cqlshlib relative to realpath (CASSANDRA-3767)
 * Fix short read protection (CASSANDRA-3934)
 * Make sure infered and actual schema match (CASSANDRA-3371)
 * Fix NPE during HH delivery (CASSANDRA-3677)
 * Don't put boostrapping node in 'hibernate' status (CASSANDRA-3737)
 * Fix double quotes in windows bat files (CASSANDRA-3744)
 * Fix bad validator lookup (CASSANDRA-3789)
 * Fix soft reset in EC2MultiRegionSnitch (CASSANDRA-3835)
 * Don't leave zombie connections with THSHA thrift server (CASSANDRA-3867)
 * (cqlsh) fix deserialization of data (CASSANDRA-3874)
 * Fix removetoken force causing an inconsistent state (CASSANDRA-3876)
 * Fix ahndling of some types with Pig (CASSANDRA-3886)
 * Don't allow to drop the system keyspace (CASSANDRA-3759)
 * Make Pig deletes disabled by default and configurable (CASSANDRA-3628)
Merged from 0.8:
 * (Pig) fix CassandraStorage to use correct comparator in Super ColumnFamily
   case (CASSANDRA-3251)
 * fix thread safety issues in commitlog replay, primarily affecting
   systems with many (100s) of CF definitions (CASSANDRA-3751)
 * Fix relevant tombstone ignored with super columns (CASSANDRA-3875)


1.0.7
 * fix regression in HH page size calculation (CASSANDRA-3624)
 * retry failed stream on IOException (CASSANDRA-3686)
 * allow configuring bloom_filter_fp_chance (CASSANDRA-3497)
 * attempt hint delivery every ten minutes, or when failure detector
   notifies us that a node is back up, whichever comes first.  hint
   handoff throttle delay default changed to 1ms, from 50 (CASSANDRA-3554)
 * add nodetool setstreamthroughput (CASSANDRA-3571)
 * fix assertion when dropping a columnfamily with no sstables (CASSANDRA-3614)
 * more efficient allocation of small bloom filters (CASSANDRA-3618)
 * CLibrary.createHardLinkWithExec() to check for errors (CASSANDRA-3101)
 * Avoid creating empty and non cleaned writer during compaction (CASSANDRA-3616)
 * stop thrift service in shutdown hook so we can quiesce MessagingService
   (CASSANDRA-3335)
 * (CQL) compaction_strategy_options and compression_parameters for
   CREATE COLUMNFAMILY statement (CASSANDRA-3374)
 * Reset min/max compaction threshold when creating size tiered compaction
   strategy (CASSANDRA-3666)
 * Don't ignore IOException during compaction (CASSANDRA-3655)
 * Fix assertion error for CF with gc_grace=0 (CASSANDRA-3579)
 * Shutdown ParallelCompaction reducer executor after use (CASSANDRA-3711)
 * Avoid < 0 value for pending tasks in leveled compaction (CASSANDRA-3693)
 * (Hadoop) Support TimeUUID in Pig CassandraStorage (CASSANDRA-3327)
 * Check schema is ready before continuing boostrapping (CASSANDRA-3629)
 * Catch overflows during parsing of chunk_length_kb (CASSANDRA-3644)
 * Improve stream protocol mismatch errors (CASSANDRA-3652)
 * Avoid multiple thread doing HH to the same target (CASSANDRA-3681)
 * Add JMX property for rp_timeout_in_ms (CASSANDRA-2940)
 * Allow DynamicCompositeType to compare component of different types
   (CASSANDRA-3625)
 * Flush non-cfs backed secondary indexes (CASSANDRA-3659)
 * Secondary Indexes should report memory consumption (CASSANDRA-3155)
 * fix for SelectStatement start/end key are not set correctly
   when a key alias is involved (CASSANDRA-3700)
 * fix CLI `show schema` command insert of an extra comma in
   column_metadata (CASSANDRA-3714)
Merged from 0.8:
 * avoid logging (harmless) exception when GC takes < 1ms (CASSANDRA-3656)
 * prevent new nodes from thinking down nodes are up forever (CASSANDRA-3626)
 * use correct list of replicas for LOCAL_QUORUM reads when read repair
   is disabled (CASSANDRA-3696)
 * block on flush before compacting hints (may prevent OOM) (CASSANDRA-3733)


1.0.6
 * (CQL) fix cqlsh support for replicate_on_write (CASSANDRA-3596)
 * fix adding to leveled manifest after streaming (CASSANDRA-3536)
 * filter out unavailable cipher suites when using encryption (CASSANDRA-3178)
 * (HADOOP) add old-style api support for CFIF and CFRR (CASSANDRA-2799)
 * Support TimeUUIDType column names in Stress.java tool (CASSANDRA-3541)
 * (CQL) INSERT/UPDATE/DELETE/TRUNCATE commands should allow CF names to
   be qualified by keyspace (CASSANDRA-3419)
 * always remove endpoints from delevery queue in HH (CASSANDRA-3546)
 * fix race between cf flush and its 2ndary indexes flush (CASSANDRA-3547)
 * fix potential race in AES when a repair fails (CASSANDRA-3548)
 * fix default value validation usage in CLI SET command (CASSANDRA-3553)
 * Optimize componentsFor method for compaction and startup time
   (CASSANDRA-3532)
 * (CQL) Proper ColumnFamily metadata validation on CREATE COLUMNFAMILY 
   (CASSANDRA-3565)
 * fix compression "chunk_length_kb" option to set correct kb value for 
   thrift/avro (CASSANDRA-3558)
 * fix missing response during range slice repair (CASSANDRA-3551)
 * 'describe ring' moved from CLI to nodetool and available through JMX (CASSANDRA-3220)
 * add back partitioner to sstable metadata (CASSANDRA-3540)
 * fix NPE in get_count for counters (CASSANDRA-3601)
Merged from 0.8:
 * remove invalid assertion that table was opened before dropping it
   (CASSANDRA-3580)
 * range and index scans now only send requests to enough replicas to
   satisfy requested CL + RR (CASSANDRA-3598)
 * use cannonical host for local node in nodetool info (CASSANDRA-3556)
 * remove nonlocal DC write optimization since it only worked with
   CL.ONE or CL.LOCAL_QUORUM (CASSANDRA-3577, 3585)
 * detect misuses of CounterColumnType (CASSANDRA-3422)
 * turn off string interning in json2sstable, take 2 (CASSANDRA-2189)
 * validate compression parameters on add/update of the ColumnFamily 
   (CASSANDRA-3573)
 * Check for 0.0.0.0 is incorrect in CFIF (CASSANDRA-3584)
 * Increase vm.max_map_count in debian packaging (CASSANDRA-3563)
 * gossiper will never add itself to saved endpoints (CASSANDRA-3485)


1.0.5
 * revert CASSANDRA-3407 (see CASSANDRA-3540)
 * fix assertion error while forwarding writes to local nodes (CASSANDRA-3539)


1.0.4
 * fix self-hinting of timed out read repair updates and make hinted handoff
   less prone to OOMing a coordinator (CASSANDRA-3440)
 * expose bloom filter sizes via JMX (CASSANDRA-3495)
 * enforce RP tokens 0..2**127 (CASSANDRA-3501)
 * canonicalize paths exposed through JMX (CASSANDRA-3504)
 * fix "liveSize" stat when sstables are removed (CASSANDRA-3496)
 * add bloom filter FP rates to nodetool cfstats (CASSANDRA-3347)
 * record partitioner in sstable metadata component (CASSANDRA-3407)
 * add new upgradesstables nodetool command (CASSANDRA-3406)
 * skip --debug requirement to see common exceptions in CLI (CASSANDRA-3508)
 * fix incorrect query results due to invalid max timestamp (CASSANDRA-3510)
 * make sstableloader recognize compressed sstables (CASSANDRA-3521)
 * avoids race in OutboundTcpConnection in multi-DC setups (CASSANDRA-3530)
 * use SETLOCAL in cassandra.bat (CASSANDRA-3506)
 * fix ConcurrentModificationException in Table.all() (CASSANDRA-3529)
Merged from 0.8:
 * fix concurrence issue in the FailureDetector (CASSANDRA-3519)
 * fix array out of bounds error in counter shard removal (CASSANDRA-3514)
 * avoid dropping tombstones when they might still be needed to shadow
   data in a different sstable (CASSANDRA-2786)


1.0.3
 * revert name-based query defragmentation aka CASSANDRA-2503 (CASSANDRA-3491)
 * fix invalidate-related test failures (CASSANDRA-3437)
 * add next-gen cqlsh to bin/ (CASSANDRA-3188, 3131, 3493)
 * (CQL) fix handling of rows with no columns (CASSANDRA-3424, 3473)
 * fix querying supercolumns by name returning only a subset of
   subcolumns or old subcolumn versions (CASSANDRA-3446)
 * automatically compute sha1 sum for uncompressed data files (CASSANDRA-3456)
 * fix reading metadata/statistics component for version < h (CASSANDRA-3474)
 * add sstable forward-compatibility (CASSANDRA-3478)
 * report compression ratio in CFSMBean (CASSANDRA-3393)
 * fix incorrect size exception during streaming of counters (CASSANDRA-3481)
 * (CQL) fix for counter decrement syntax (CASSANDRA-3418)
 * Fix race introduced by CASSANDRA-2503 (CASSANDRA-3482)
 * Fix incomplete deletion of delivered hints (CASSANDRA-3466)
 * Avoid rescheduling compactions when no compaction was executed 
   (CASSANDRA-3484)
 * fix handling of the chunk_length_kb compression options (CASSANDRA-3492)
Merged from 0.8:
 * fix updating CF row_cache_provider (CASSANDRA-3414)
 * CFMetaData.convertToThrift method to set RowCacheProvider (CASSANDRA-3405)
 * acquire compactionlock during truncate (CASSANDRA-3399)
 * fix displaying cfdef entries for super columnfamilies (CASSANDRA-3415)
 * Make counter shard merging thread safe (CASSANDRA-3178)
 * Revert CASSANDRA-2855
 * Fix bug preventing the use of efficient cross-DC writes (CASSANDRA-3472)
 * `describe ring` command for CLI (CASSANDRA-3220)
 * (Hadoop) skip empty rows when entire row is requested, redux (CASSANDRA-2855)


1.0.2
 * "defragment" rows for name-based queries under STCS (CASSANDRA-2503)
 * Add timing information to cassandra-cli GET/SET/LIST queries (CASSANDRA-3326)
 * Only create one CompressionMetadata object per sstable (CASSANDRA-3427)
 * cleanup usage of StorageService.setMode() (CASSANDRA-3388)
 * Avoid large array allocation for compressed chunk offsets (CASSANDRA-3432)
 * fix DecimalType bytebuffer marshalling (CASSANDRA-3421)
 * fix bug that caused first column in per row indexes to be ignored 
   (CASSANDRA-3441)
 * add JMX call to clean (failed) repair sessions (CASSANDRA-3316)
 * fix sstableloader reference acquisition bug (CASSANDRA-3438)
 * fix estimated row size regression (CASSANDRA-3451)
 * make sure we don't return more columns than asked (CASSANDRA-3303, 3395)
Merged from 0.8:
 * acquire compactionlock during truncate (CASSANDRA-3399)
 * fix displaying cfdef entries for super columnfamilies (CASSANDRA-3415)


1.0.1
 * acquire references during index build to prevent delete problems
   on Windows (CASSANDRA-3314)
 * describe_ring should include datacenter/topology information (CASSANDRA-2882)
 * Thrift sockets are not properly buffered (CASSANDRA-3261)
 * performance improvement for bytebufferutil compare function (CASSANDRA-3286)
 * add system.versions ColumnFamily (CASSANDRA-3140)
 * reduce network copies (CASSANDRA-3333, 3373)
 * limit nodetool to 32MB of heap (CASSANDRA-3124)
 * (CQL) update parser to accept "timestamp" instead of "date" (CASSANDRA-3149)
 * Fix CLI `show schema` to include "compression_options" (CASSANDRA-3368)
 * Snapshot to include manifest under LeveledCompactionStrategy (CASSANDRA-3359)
 * (CQL) SELECT query should allow CF name to be qualified by keyspace (CASSANDRA-3130)
 * (CQL) Fix internal application error specifying 'using consistency ...'
   in lower case (CASSANDRA-3366)
 * fix Deflate compression when compression actually makes the data bigger
   (CASSANDRA-3370)
 * optimize UUIDGen to avoid lock contention on InetAddress.getLocalHost 
   (CASSANDRA-3387)
 * tolerate index being dropped mid-mutation (CASSANDRA-3334, 3313)
 * CompactionManager is now responsible for checking for new candidates
   post-task execution, enabling more consistent leveled compaction 
   (CASSANDRA-3391)
 * Cache HSHA threads (CASSANDRA-3372)
 * use CF/KS names as snapshot prefix for drop + truncate operations
   (CASSANDRA-2997)
 * Break bloom filters up to avoid heap fragmentation (CASSANDRA-2466)
 * fix cassandra hanging on jsvc stop (CASSANDRA-3302)
 * Avoid leveled compaction getting blocked on errors (CASSANDRA-3408)
 * Make reloading the compaction strategy safe (CASSANDRA-3409)
 * ignore 0.8 hints even if compaction begins before we try to purge
   them (CASSANDRA-3385)
 * remove procrun (bin\daemon) from Cassandra source tree and 
   artifacts (CASSANDRA-3331)
 * make cassandra compile under JDK7 (CASSANDRA-3275)
 * remove dependency of clientutil.jar to FBUtilities (CASSANDRA-3299)
 * avoid truncation errors by using long math on long values (CASSANDRA-3364)
 * avoid clock drift on some Windows machine (CASSANDRA-3375)
 * display cache provider in cli 'describe keyspace' command (CASSANDRA-3384)
 * fix incomplete topology information in describe_ring (CASSANDRA-3403)
 * expire dead gossip states based on time (CASSANDRA-2961)
 * improve CompactionTask extensibility (CASSANDRA-3330)
 * Allow one leveled compaction task to kick off another (CASSANDRA-3363)
 * allow encryption only between datacenters (CASSANDRA-2802)
Merged from 0.8:
 * fix truncate allowing data to be replayed post-restart (CASSANDRA-3297)
 * make iwriter final in IndexWriter to avoid NPE (CASSANDRA-2863)
 * (CQL) update grammar to require key clause in DELETE statement
   (CASSANDRA-3349)
 * (CQL) allow numeric keyspace names in USE statement (CASSANDRA-3350)
 * (Hadoop) skip empty rows when slicing the entire row (CASSANDRA-2855)
 * Fix handling of tombstone by SSTableExport/Import (CASSANDRA-3357)
 * fix ColumnIndexer to use long offsets (CASSANDRA-3358)
 * Improved CLI exceptions (CASSANDRA-3312)
 * Fix handling of tombstone by SSTableExport/Import (CASSANDRA-3357)
 * Only count compaction as active (for throttling) when they have
   successfully acquired the compaction lock (CASSANDRA-3344)
 * Display CLI version string on startup (CASSANDRA-3196)
 * (Hadoop) make CFIF try rpc_address or fallback to listen_address
   (CASSANDRA-3214)
 * (Hadoop) accept comma delimited lists of initial thrift connections
   (CASSANDRA-3185)
 * ColumnFamily min_compaction_threshold should be >= 2 (CASSANDRA-3342)
 * (Pig) add 0.8+ types and key validation type in schema (CASSANDRA-3280)
 * Fix completely removing column metadata using CLI (CASSANDRA-3126)
 * CLI `describe cluster;` output should be on separate lines for separate versions
   (CASSANDRA-3170)
 * fix changing durable_writes keyspace option during CF creation
   (CASSANDRA-3292)
 * avoid locking on update when no indexes are involved (CASSANDRA-3386)
 * fix assertionError during repair with ordered partitioners (CASSANDRA-3369)
 * correctly serialize key_validation_class for avro (CASSANDRA-3391)
 * don't expire counter tombstone after streaming (CASSANDRA-3394)
 * prevent nodes that failed to join from hanging around forever 
   (CASSANDRA-3351)
 * remove incorrect optimization from slice read path (CASSANDRA-3390)
 * Fix race in AntiEntropyService (CASSANDRA-3400)


1.0.0-final
 * close scrubbed sstable fd before deleting it (CASSANDRA-3318)
 * fix bug preventing obsolete commitlog segments from being removed
   (CASSANDRA-3269)
 * tolerate whitespace in seed CDL (CASSANDRA-3263)
 * Change default heap thresholds to max(min(1/2 ram, 1G), min(1/4 ram, 8GB))
   (CASSANDRA-3295)
 * Fix broken CompressedRandomAccessReaderTest (CASSANDRA-3298)
 * (CQL) fix type information returned for wildcard queries (CASSANDRA-3311)
 * add estimated tasks to LeveledCompactionStrategy (CASSANDRA-3322)
 * avoid including compaction cache-warming in keycache stats (CASSANDRA-3325)
 * run compaction and hinted handoff threads at MIN_PRIORITY (CASSANDRA-3308)
 * default hsha thrift server to cpu core count in rpc pool (CASSANDRA-3329)
 * add bin\daemon to binary tarball for Windows service (CASSANDRA-3331)
 * Fix places where uncompressed size of sstables was use in place of the
   compressed one (CASSANDRA-3338)
 * Fix hsha thrift server (CASSANDRA-3346)
 * Make sure repair only stream needed sstables (CASSANDRA-3345)


1.0.0-rc2
 * Log a meaningful warning when a node receives a message for a repair session
   that doesn't exist anymore (CASSANDRA-3256)
 * test for NUMA policy support as well as numactl presence (CASSANDRA-3245)
 * Fix FD leak when internode encryption is enabled (CASSANDRA-3257)
 * Remove incorrect assertion in mergeIterator (CASSANDRA-3260)
 * FBUtilities.hexToBytes(String) to throw NumberFormatException when string
   contains non-hex characters (CASSANDRA-3231)
 * Keep SimpleSnitch proximity ordering unchanged from what the Strategy
   generates, as intended (CASSANDRA-3262)
 * remove Scrub from compactionstats when finished (CASSANDRA-3255)
 * fix counter entry in jdbc TypesMap (CASSANDRA-3268)
 * fix full queue scenario for ParallelCompactionIterator (CASSANDRA-3270)
 * fix bootstrap process (CASSANDRA-3285)
 * don't try delivering hints if when there isn't any (CASSANDRA-3176)
 * CLI documentation change for ColumnFamily `compression_options` (CASSANDRA-3282)
 * ignore any CF ids sent by client for adding CF/KS (CASSANDRA-3288)
 * remove obsolete hints on first startup (CASSANDRA-3291)
 * use correct ISortedColumns for time-optimized reads (CASSANDRA-3289)
 * Evict gossip state immediately when a token is taken over by a new IP 
   (CASSANDRA-3259)


1.0.0-rc1
 * Update CQL to generate microsecond timestamps by default (CASSANDRA-3227)
 * Fix counting CFMetadata towards Memtable liveRatio (CASSANDRA-3023)
 * Kill server on wrapped OOME such as from FileChannel.map (CASSANDRA-3201)
 * remove unnecessary copy when adding to row cache (CASSANDRA-3223)
 * Log message when a full repair operation completes (CASSANDRA-3207)
 * Fix streamOutSession keeping sstables references forever if the remote end
   dies (CASSANDRA-3216)
 * Remove dynamic_snitch boolean from example configuration (defaulting to 
   true) and set default badness threshold to 0.1 (CASSANDRA-3229)
 * Base choice of random or "balanced" token on bootstrap on whether
   schema definitions were found (CASSANDRA-3219)
 * Fixes for LeveledCompactionStrategy score computation, prioritization,
   scheduling, and performance (CASSANDRA-3224, 3234)
 * parallelize sstable open at server startup (CASSANDRA-2988)
 * fix handling of exceptions writing to OutboundTcpConnection (CASSANDRA-3235)
 * Allow using quotes in "USE <keyspace>;" CLI command (CASSANDRA-3208)
 * Don't allow any cache loading exceptions to halt startup (CASSANDRA-3218)
 * Fix sstableloader --ignores option (CASSANDRA-3247)
 * File descriptor limit increased in packaging (CASSANDRA-3206)
 * Fix deadlock in commit log during flush (CASSANDRA-3253) 


1.0.0-beta1
 * removed binarymemtable (CASSANDRA-2692)
 * add commitlog_total_space_in_mb to prevent fragmented logs (CASSANDRA-2427)
 * removed commitlog_rotation_threshold_in_mb configuration (CASSANDRA-2771)
 * make AbstractBounds.normalize de-overlapp overlapping ranges (CASSANDRA-2641)
 * replace CollatingIterator, ReducingIterator with MergeIterator 
   (CASSANDRA-2062)
 * Fixed the ability to set compaction strategy in cli using create column 
   family command (CASSANDRA-2778)
 * clean up tmp files after failed compaction (CASSANDRA-2468)
 * restrict repair streaming to specific columnfamilies (CASSANDRA-2280)
 * don't bother persisting columns shadowed by a row tombstone (CASSANDRA-2589)
 * reset CF and SC deletion times after gc_grace (CASSANDRA-2317)
 * optimize away seek when compacting wide rows (CASSANDRA-2879)
 * single-pass streaming (CASSANDRA-2677, 2906, 2916, 3003)
 * use reference counting for deleting sstables instead of relying on GC
   (CASSANDRA-2521, 3179)
 * store hints as serialized mutations instead of pointers to data row
   (CASSANDRA-2045)
 * store hints in the coordinator node instead of in the closest replica 
   (CASSANDRA-2914)
 * add row_cache_keys_to_save CF option (CASSANDRA-1966)
 * check column family validity in nodetool repair (CASSANDRA-2933)
 * use lazy initialization instead of class initialization in NodeId
   (CASSANDRA-2953)
 * add paging to get_count (CASSANDRA-2894)
 * fix "short reads" in [multi]get (CASSANDRA-2643, 3157, 3192)
 * add optional compression for sstables (CASSANDRA-47, 2994, 3001, 3128)
 * add scheduler JMX metrics (CASSANDRA-2962)
 * add block level checksum for compressed data (CASSANDRA-1717)
 * make column family backed column map pluggable and introduce unsynchronized
   ArrayList backed one to speedup reads (CASSANDRA-2843, 3165, 3205)
 * refactoring of the secondary index api (CASSANDRA-2982)
 * make CL > ONE reads wait for digest reconciliation before returning
   (CASSANDRA-2494)
 * fix missing logging for some exceptions (CASSANDRA-2061)
 * refactor and optimize ColumnFamilyStore.files(...) and Descriptor.fromFilename(String)
   and few other places responsible for work with SSTable files (CASSANDRA-3040)
 * Stop reading from sstables once we know we have the most recent columns,
   for query-by-name requests (CASSANDRA-2498)
 * Add query-by-column mode to stress.java (CASSANDRA-3064)
 * Add "install" command to cassandra.bat (CASSANDRA-292)
 * clean up KSMetadata, CFMetadata from unnecessary
   Thrift<->Avro conversion methods (CASSANDRA-3032)
 * Add timeouts to client request schedulers (CASSANDRA-3079, 3096)
 * Cli to use hashes rather than array of hashes for strategy options (CASSANDRA-3081)
 * LeveledCompactionStrategy (CASSANDRA-1608, 3085, 3110, 3087, 3145, 3154, 3182)
 * Improvements of the CLI `describe` command (CASSANDRA-2630)
 * reduce window where dropped CF sstables may not be deleted (CASSANDRA-2942)
 * Expose gossip/FD info to JMX (CASSANDRA-2806)
 * Fix streaming over SSL when compressed SSTable involved (CASSANDRA-3051)
 * Add support for pluggable secondary index implementations (CASSANDRA-3078)
 * remove compaction_thread_priority setting (CASSANDRA-3104)
 * generate hints for replicas that timeout, not just replicas that are known
   to be down before starting (CASSANDRA-2034)
 * Add throttling for internode streaming (CASSANDRA-3080)
 * make the repair of a range repair all replica (CASSANDRA-2610, 3194)
 * expose the ability to repair the first range (as returned by the
   partitioner) of a node (CASSANDRA-2606)
 * Streams Compression (CASSANDRA-3015)
 * add ability to use multiple threads during a single compaction
   (CASSANDRA-2901)
 * make AbstractBounds.normalize support overlapping ranges (CASSANDRA-2641)
 * fix of the CQL count() behavior (CASSANDRA-3068)
 * use TreeMap backed column families for the SSTable simple writers
   (CASSANDRA-3148)
 * fix inconsistency of the CLI syntax when {} should be used instead of [{}]
   (CASSANDRA-3119)
 * rename CQL type names to match expected SQL behavior (CASSANDRA-3149, 3031)
 * Arena-based allocation for memtables (CASSANDRA-2252, 3162, 3163, 3168)
 * Default RR chance to 0.1 (CASSANDRA-3169)
 * Add RowLevel support to secondary index API (CASSANDRA-3147)
 * Make SerializingCacheProvider the default if JNA is available (CASSANDRA-3183)
 * Fix backwards compatibilty for CQL memtable properties (CASSANDRA-3190)
 * Add five-minute delay before starting compactions on a restarted server
   (CASSANDRA-3181)
 * Reduce copies done for intra-host messages (CASSANDRA-1788, 3144)
 * support of compaction strategy option for stress.java (CASSANDRA-3204)
 * make memtable throughput and column count thresholds no-ops (CASSANDRA-2449)
 * Return schema information along with the resultSet in CQL (CASSANDRA-2734)
 * Add new DecimalType (CASSANDRA-2883)
 * Fix assertion error in RowRepairResolver (CASSANDRA-3156)
 * Reduce unnecessary high buffer sizes (CASSANDRA-3171)
 * Pluggable compaction strategy (CASSANDRA-1610)
 * Add new broadcast_address config option (CASSANDRA-2491)


0.8.7
 * Kill server on wrapped OOME such as from FileChannel.map (CASSANDRA-3201)
 * Allow using quotes in "USE <keyspace>;" CLI command (CASSANDRA-3208)
 * Log message when a full repair operation completes (CASSANDRA-3207)
 * Don't allow any cache loading exceptions to halt startup (CASSANDRA-3218)
 * Fix sstableloader --ignores option (CASSANDRA-3247)
 * File descriptor limit increased in packaging (CASSANDRA-3206)
 * Log a meaningfull warning when a node receive a message for a repair session
   that doesn't exist anymore (CASSANDRA-3256)
 * Fix FD leak when internode encryption is enabled (CASSANDRA-3257)
 * FBUtilities.hexToBytes(String) to throw NumberFormatException when string
   contains non-hex characters (CASSANDRA-3231)
 * Keep SimpleSnitch proximity ordering unchanged from what the Strategy
   generates, as intended (CASSANDRA-3262)
 * remove Scrub from compactionstats when finished (CASSANDRA-3255)
 * Fix tool .bat files when CASSANDRA_HOME contains spaces (CASSANDRA-3258)
 * Force flush of status table when removing/updating token (CASSANDRA-3243)
 * Evict gossip state immediately when a token is taken over by a new IP (CASSANDRA-3259)
 * Fix bug where the failure detector can take too long to mark a host
   down (CASSANDRA-3273)
 * (Hadoop) allow wrapping ranges in queries (CASSANDRA-3137)
 * (Hadoop) check all interfaces for a match with split location
   before falling back to random replica (CASSANDRA-3211)
 * (Hadoop) Make Pig storage handle implements LoadMetadata (CASSANDRA-2777)
 * (Hadoop) Fix exception during PIG 'dump' (CASSANDRA-2810)
 * Fix stress COUNTER_GET option (CASSANDRA-3301)
 * Fix missing fields in CLI `show schema` output (CASSANDRA-3304)
 * Nodetool no longer leaks threads and closes JMX connections (CASSANDRA-3309)
 * fix truncate allowing data to be replayed post-restart (CASSANDRA-3297)
 * Move SimpleAuthority and SimpleAuthenticator to examples (CASSANDRA-2922)
 * Fix handling of tombstone by SSTableExport/Import (CASSANDRA-3357)
 * Fix transposition in cfHistograms (CASSANDRA-3222)
 * Allow using number as DC name when creating keyspace in CQL (CASSANDRA-3239)
 * Force flush of system table after updating/removing a token (CASSANDRA-3243)


0.8.6
 * revert CASSANDRA-2388
 * change TokenRange.endpoints back to listen/broadcast address to match
   pre-1777 behavior, and add TokenRange.rpc_endpoints instead (CASSANDRA-3187)
 * avoid trying to watch cassandra-topology.properties when loaded from jar
   (CASSANDRA-3138)
 * prevent users from creating keyspaces with LocalStrategy replication
   (CASSANDRA-3139)
 * fix CLI `show schema;` to output correct keyspace definition statement
   (CASSANDRA-3129)
 * CustomTThreadPoolServer to log TTransportException at DEBUG level
   (CASSANDRA-3142)
 * allow topology sort to work with non-unique rack names between 
   datacenters (CASSANDRA-3152)
 * Improve caching of same-version Messages on digest and repair paths
   (CASSANDRA-3158)
 * Randomize choice of first replica for counter increment (CASSANDRA-2890)
 * Fix using read_repair_chance instead of merge_shard_change (CASSANDRA-3202)
 * Avoid streaming data to nodes that already have it, on move as well as
   decommission (CASSANDRA-3041)
 * Fix divide by zero error in GCInspector (CASSANDRA-3164)
 * allow quoting of the ColumnFamily name in CLI `create column family`
   statement (CASSANDRA-3195)
 * Fix rolling upgrade from 0.7 to 0.8 problem (CASSANDRA-3166)
 * Accomodate missing encryption_options in IncomingTcpConnection.stream
   (CASSANDRA-3212)


0.8.5
 * fix NPE when encryption_options is unspecified (CASSANDRA-3007)
 * include column name in validation failure exceptions (CASSANDRA-2849)
 * make sure truncate clears out the commitlog so replay won't re-
   populate with truncated data (CASSANDRA-2950)
 * fix NPE when debug logging is enabled and dropped CF is present
   in a commitlog segment (CASSANDRA-3021)
 * fix cassandra.bat when CASSANDRA_HOME contains spaces (CASSANDRA-2952)
 * fix to SSTableSimpleUnsortedWriter bufferSize calculation (CASSANDRA-3027)
 * make cleanup and normal compaction able to skip empty rows
   (rows containing nothing but expired tombstones) (CASSANDRA-3039)
 * work around native memory leak in com.sun.management.GarbageCollectorMXBean
   (CASSANDRA-2868)
 * validate that column names in column_metadata are not equal to key_alias
   on create/update of the ColumnFamily and CQL 'ALTER' statement (CASSANDRA-3036)
 * return an InvalidRequestException if an indexed column is assigned
   a value larger than 64KB (CASSANDRA-3057)
 * fix of numeric-only and string column names handling in CLI "drop index" 
   (CASSANDRA-3054)
 * prune index scan resultset back to original request for lazy
   resultset expansion case (CASSANDRA-2964)
 * (Hadoop) fail jobs when Cassandra node has failed but TaskTracker
   has not (CASSANDRA-2388)
 * fix dynamic snitch ignoring nodes when read_repair_chance is zero
   (CASSANDRA-2662)
 * avoid retaining references to dropped CFS objects in 
   CompactionManager.estimatedCompactions (CASSANDRA-2708)
 * expose rpc timeouts per host in MessagingServiceMBean (CASSANDRA-2941)
 * avoid including cwd in classpath for deb and rpm packages (CASSANDRA-2881)
 * remove gossip state when a new IP takes over a token (CASSANDRA-3071)
 * allow sstable2json to work on index sstable files (CASSANDRA-3059)
 * always hint counters (CASSANDRA-3099)
 * fix log4j initialization in EmbeddedCassandraService (CASSANDRA-2857)
 * remove gossip state when a new IP takes over a token (CASSANDRA-3071)
 * work around native memory leak in com.sun.management.GarbageCollectorMXBean
    (CASSANDRA-2868)
 * fix UnavailableException with writes at CL.EACH_QUORM (CASSANDRA-3084)
 * fix parsing of the Keyspace and ColumnFamily names in numeric
   and string representations in CLI (CASSANDRA-3075)
 * fix corner cases in Range.differenceToFetch (CASSANDRA-3084)
 * fix ip address String representation in the ring cache (CASSANDRA-3044)
 * fix ring cache compatibility when mixing pre-0.8.4 nodes with post-
   in the same cluster (CASSANDRA-3023)
 * make repair report failure when a node participating dies (instead of
   hanging forever) (CASSANDRA-2433)
 * fix handling of the empty byte buffer by ReversedType (CASSANDRA-3111)
 * Add validation that Keyspace names are case-insensitively unique (CASSANDRA-3066)
 * catch invalid key_validation_class before instantiating UpdateColumnFamily (CASSANDRA-3102)
 * make Range and Bounds objects client-safe (CASSANDRA-3108)
 * optionally skip log4j configuration (CASSANDRA-3061)
 * bundle sstableloader with the debian package (CASSANDRA-3113)
 * don't try to build secondary indexes when there is none (CASSANDRA-3123)
 * improve SSTableSimpleUnsortedWriter speed for large rows (CASSANDRA-3122)
 * handle keyspace arguments correctly in nodetool snapshot (CASSANDRA-3038)
 * Fix SSTableImportTest on windows (CASSANDRA-3043)
 * expose compactionThroughputMbPerSec through JMX (CASSANDRA-3117)
 * log keyspace and CF of large rows being compacted


0.8.4
 * change TokenRing.endpoints to be a list of rpc addresses instead of 
   listen/broadcast addresses (CASSANDRA-1777)
 * include files-to-be-streamed in StreamInSession.getSources (CASSANDRA-2972)
 * use JAVA env var in cassandra-env.sh (CASSANDRA-2785, 2992)
 * avoid doing read for no-op replicate-on-write at CL=1 (CASSANDRA-2892)
 * refuse counter write for CL.ANY (CASSANDRA-2990)
 * switch back to only logging recent dropped messages (CASSANDRA-3004)
 * always deserialize RowMutation for counters (CASSANDRA-3006)
 * ignore saved replication_factor strategy_option for NTS (CASSANDRA-3011)
 * make sure pre-truncate CL segments are discarded (CASSANDRA-2950)


0.8.3
 * add ability to drop local reads/writes that are going to timeout
   (CASSANDRA-2943)
 * revamp token removal process, keep gossip states for 3 days (CASSANDRA-2496)
 * don't accept extra args for 0-arg nodetool commands (CASSANDRA-2740)
 * log unavailableexception details at debug level (CASSANDRA-2856)
 * expose data_dir though jmx (CASSANDRA-2770)
 * don't include tmp files as sstable when create cfs (CASSANDRA-2929)
 * log Java classpath on startup (CASSANDRA-2895)
 * keep gossipped version in sync with actual on migration coordinator 
   (CASSANDRA-2946)
 * use lazy initialization instead of class initialization in NodeId
   (CASSANDRA-2953)
 * check column family validity in nodetool repair (CASSANDRA-2933)
 * speedup bytes to hex conversions dramatically (CASSANDRA-2850)
 * Flush memtables on shutdown when durable writes are disabled 
   (CASSANDRA-2958)
 * improved POSIX compatibility of start scripts (CASsANDRA-2965)
 * add counter support to Hadoop InputFormat (CASSANDRA-2981)
 * fix bug where dirty commitlog segments were removed (and avoid keeping 
   segments with no post-flush activity permanently dirty) (CASSANDRA-2829)
 * fix throwing exception with batch mutation of counter super columns
   (CASSANDRA-2949)
 * ignore system tables during repair (CASSANDRA-2979)
 * throw exception when NTS is given replication_factor as an option
   (CASSANDRA-2960)
 * fix assertion error during compaction of counter CFs (CASSANDRA-2968)
 * avoid trying to create index names, when no index exists (CASSANDRA-2867)
 * don't sample the system table when choosing a bootstrap token
   (CASSANDRA-2825)
 * gossiper notifies of local state changes (CASSANDRA-2948)
 * add asynchronous and half-sync/half-async (hsha) thrift servers 
   (CASSANDRA-1405)
 * fix potential use of free'd native memory in SerializingCache 
   (CASSANDRA-2951)
 * prune index scan resultset back to original request for lazy
   resultset expansion case (CASSANDRA-2964)
 * (Hadoop) fail jobs when Cassandra node has failed but TaskTracker
    has not (CASSANDRA-2388)


0.8.2
 * CQL: 
   - include only one row per unique key for IN queries (CASSANDRA-2717)
   - respect client timestamp on full row deletions (CASSANDRA-2912)
 * improve thread-safety in StreamOutSession (CASSANDRA-2792)
 * allow deleting a row and updating indexed columns in it in the
   same mutation (CASSANDRA-2773)
 * Expose number of threads blocked on submitting memtable to flush
   in JMX (CASSANDRA-2817)
 * add ability to return "endpoints" to nodetool (CASSANDRA-2776)
 * Add support for multiple (comma-delimited) coordinator addresses
   to ColumnFamilyInputFormat (CASSANDRA-2807)
 * fix potential NPE while scheduling read repair for range slice
   (CASSANDRA-2823)
 * Fix race in SystemTable.getCurrentLocalNodeId (CASSANDRA-2824)
 * Correctly set default for replicate_on_write (CASSANDRA-2835)
 * improve nodetool compactionstats formatting (CASSANDRA-2844)
 * fix index-building status display (CASSANDRA-2853)
 * fix CLI perpetuating obsolete KsDef.replication_factor (CASSANDRA-2846)
 * improve cli treatment of multiline comments (CASSANDRA-2852)
 * handle row tombstones correctly in EchoedRow (CASSANDRA-2786)
 * add MessagingService.get[Recently]DroppedMessages and
   StorageService.getExceptionCount (CASSANDRA-2804)
 * fix possibility of spurious UnavailableException for LOCAL_QUORUM
   reads with dynamic snitch + read repair disabled (CASSANDRA-2870)
 * add ant-optional as dependence for the debian package (CASSANDRA-2164)
 * add option to specify limit for get_slice in the CLI (CASSANDRA-2646)
 * decrease HH page size (CASSANDRA-2832)
 * reset cli keyspace after dropping the current one (CASSANDRA-2763)
 * add KeyRange option to Hadoop inputformat (CASSANDRA-1125)
 * fix protocol versioning (CASSANDRA-2818, 2860)
 * support spaces in path to log4j configuration (CASSANDRA-2383)
 * avoid including inferred types in CF update (CASSANDRA-2809)
 * fix JMX bulkload call (CASSANDRA-2908)
 * fix updating KS with durable_writes=false (CASSANDRA-2907)
 * add simplified facade to SSTableWriter for bulk loading use
   (CASSANDRA-2911)
 * fix re-using index CF sstable names after drop/recreate (CASSANDRA-2872)
 * prepend CF to default index names (CASSANDRA-2903)
 * fix hint replay (CASSANDRA-2928)
 * Properly synchronize repair's merkle tree computation (CASSANDRA-2816)


0.8.1
 * CQL:
   - support for insert, delete in BATCH (CASSANDRA-2537)
   - support for IN to SELECT, UPDATE (CASSANDRA-2553)
   - timestamp support for INSERT, UPDATE, and BATCH (CASSANDRA-2555)
   - TTL support (CASSANDRA-2476)
   - counter support (CASSANDRA-2473)
   - ALTER COLUMNFAMILY (CASSANDRA-1709)
   - DROP INDEX (CASSANDRA-2617)
   - add SCHEMA/TABLE as aliases for KS/CF (CASSANDRA-2743)
   - server handles wait-for-schema-agreement (CASSANDRA-2756)
   - key alias support (CASSANDRA-2480)
 * add support for comparator parameters and a generic ReverseType
   (CASSANDRA-2355)
 * add CompositeType and DynamicCompositeType (CASSANDRA-2231)
 * optimize batches containing multiple updates to the same row
   (CASSANDRA-2583)
 * adjust hinted handoff page size to avoid OOM with large columns 
   (CASSANDRA-2652)
 * mark BRAF buffer invalid post-flush so we don't re-flush partial
   buffers again, especially on CL writes (CASSANDRA-2660)
 * add DROP INDEX support to CLI (CASSANDRA-2616)
 * don't perform HH to client-mode [storageproxy] nodes (CASSANDRA-2668)
 * Improve forceDeserialize/getCompactedRow encapsulation (CASSANDRA-2659)
 * Don't write CounterUpdateColumn to disk in tests (CASSANDRA-2650)
 * Add sstable bulk loading utility (CASSANDRA-1278)
 * avoid replaying hints to dropped columnfamilies (CASSANDRA-2685)
 * add placeholders for missing rows in range query pseudo-RR (CASSANDRA-2680)
 * remove no-op HHOM.renameHints (CASSANDRA-2693)
 * clone super columns to avoid modifying them during flush (CASSANDRA-2675)
 * allow writes to bypass the commitlog for certain keyspaces (CASSANDRA-2683)
 * avoid NPE when bypassing commitlog during memtable flush (CASSANDRA-2781)
 * Added support for making bootstrap retry if nodes flap (CASSANDRA-2644)
 * Added statusthrift to nodetool to report if thrift server is running (CASSANDRA-2722)
 * Fixed rows being cached if they do not exist (CASSANDRA-2723)
 * Support passing tableName and cfName to RowCacheProviders (CASSANDRA-2702)
 * close scrub file handles (CASSANDRA-2669)
 * throttle migration replay (CASSANDRA-2714)
 * optimize column serializer creation (CASSANDRA-2716)
 * Added support for making bootstrap retry if nodes flap (CASSANDRA-2644)
 * Added statusthrift to nodetool to report if thrift server is running
   (CASSANDRA-2722)
 * Fixed rows being cached if they do not exist (CASSANDRA-2723)
 * fix truncate/compaction race (CASSANDRA-2673)
 * workaround large resultsets causing large allocation retention
   by nio sockets (CASSANDRA-2654)
 * fix nodetool ring use with Ec2Snitch (CASSANDRA-2733)
 * fix removing columns and subcolumns that are supressed by a row or
   supercolumn tombstone during replica resolution (CASSANDRA-2590)
 * support sstable2json against snapshot sstables (CASSANDRA-2386)
 * remove active-pull schema requests (CASSANDRA-2715)
 * avoid marking entire list of sstables as actively being compacted
   in multithreaded compaction (CASSANDRA-2765)
 * seek back after deserializing a row to update cache with (CASSANDRA-2752)
 * avoid skipping rows in scrub for counter column family (CASSANDRA-2759)
 * fix ConcurrentModificationException in repair when dealing with 0.7 node
   (CASSANDRA-2767)
 * use threadsafe collections for StreamInSession (CASSANDRA-2766)
 * avoid infinite loop when creating merkle tree (CASSANDRA-2758)
 * avoids unmarking compacting sstable prematurely in cleanup (CASSANDRA-2769)
 * fix NPE when the commit log is bypassed (CASSANDRA-2718)
 * don't throw an exception in SS.isRPCServerRunning (CASSANDRA-2721)
 * make stress.jar executable (CASSANDRA-2744)
 * add daemon mode to java stress (CASSANDRA-2267)
 * expose the DC and rack of a node through JMX and nodetool ring (CASSANDRA-2531)
 * fix cache mbean getSize (CASSANDRA-2781)
 * Add Date, Float, Double, and Boolean types (CASSANDRA-2530)
 * Add startup flag to renew counter node id (CASSANDRA-2788)
 * add jamm agent to cassandra.bat (CASSANDRA-2787)
 * fix repair hanging if a neighbor has nothing to send (CASSANDRA-2797)
 * purge tombstone even if row is in only one sstable (CASSANDRA-2801)
 * Fix wrong purge of deleted cf during compaction (CASSANDRA-2786)
 * fix race that could result in Hadoop writer failing to throw an
   exception encountered after close() (CASSANDRA-2755)
 * fix scan wrongly throwing assertion error (CASSANDRA-2653)
 * Always use even distribution for merkle tree with RandomPartitionner
   (CASSANDRA-2841)
 * fix describeOwnership for OPP (CASSANDRA-2800)
 * ensure that string tokens do not contain commas (CASSANDRA-2762)


0.8.0-final
 * fix CQL grammar warning and cqlsh regression from CASSANDRA-2622
 * add ant generate-cql-html target (CASSANDRA-2526)
 * update CQL consistency levels (CASSANDRA-2566)
 * debian packaging fixes (CASSANDRA-2481, 2647)
 * fix UUIDType, IntegerType for direct buffers (CASSANDRA-2682, 2684)
 * switch to native Thrift for Hadoop map/reduce (CASSANDRA-2667)
 * fix StackOverflowError when building from eclipse (CASSANDRA-2687)
 * only provide replication_factor to strategy_options "help" for
   SimpleStrategy, OldNetworkTopologyStrategy (CASSANDRA-2678, 2713)
 * fix exception adding validators to non-string columns (CASSANDRA-2696)
 * avoid instantiating DatabaseDescriptor in JDBC (CASSANDRA-2694)
 * fix potential stack overflow during compaction (CASSANDRA-2626)
 * clone super columns to avoid modifying them during flush (CASSANDRA-2675)
 * reset underlying iterator in EchoedRow constructor (CASSANDRA-2653)


0.8.0-rc1
 * faster flushes and compaction from fixing excessively pessimistic 
   rebuffering in BRAF (CASSANDRA-2581)
 * fix returning null column values in the python cql driver (CASSANDRA-2593)
 * fix merkle tree splitting exiting early (CASSANDRA-2605)
 * snapshot_before_compaction directory name fix (CASSANDRA-2598)
 * Disable compaction throttling during bootstrap (CASSANDRA-2612) 
 * fix CQL treatment of > and < operators in range slices (CASSANDRA-2592)
 * fix potential double-application of counter updates on commitlog replay
   by moving replay position from header to sstable metadata (CASSANDRA-2419)
 * JDBC CQL driver exposes getColumn for access to timestamp
 * JDBC ResultSetMetadata properties added to AbstractType
 * r/m clustertool (CASSANDRA-2607)
 * add support for presenting row key as a column in CQL result sets 
   (CASSANDRA-2622)
 * Don't allow {LOCAL|EACH}_QUORUM unless strategy is NTS (CASSANDRA-2627)
 * validate keyspace strategy_options during CQL create (CASSANDRA-2624)
 * fix empty Result with secondary index when limit=1 (CASSANDRA-2628)
 * Fix regression where bootstrapping a node with no schema fails
   (CASSANDRA-2625)
 * Allow removing LocationInfo sstables (CASSANDRA-2632)
 * avoid attempting to replay mutations from dropped keyspaces (CASSANDRA-2631)
 * avoid using cached position of a key when GT is requested (CASSANDRA-2633)
 * fix counting bloom filter true positives (CASSANDRA-2637)
 * initialize local ep state prior to gossip startup if needed (CASSANDRA-2638)
 * fix counter increment lost after restart (CASSANDRA-2642)
 * add quote-escaping via backslash to CLI (CASSANDRA-2623)
 * fix pig example script (CASSANDRA-2487)
 * fix dynamic snitch race in adding latencies (CASSANDRA-2618)
 * Start/stop cassandra after more important services such as mdadm in
   debian packaging (CASSANDRA-2481)


0.8.0-beta2
 * fix NPE compacting index CFs (CASSANDRA-2528)
 * Remove checking all column families on startup for compaction candidates 
   (CASSANDRA-2444)
 * validate CQL create keyspace options (CASSANDRA-2525)
 * fix nodetool setcompactionthroughput (CASSANDRA-2550)
 * move	gossip heartbeat back to its own thread (CASSANDRA-2554)
 * validate cql TRUNCATE columnfamily before truncating (CASSANDRA-2570)
 * fix batch_mutate for mixed standard-counter mutations (CASSANDRA-2457)
 * disallow making schema changes to system keyspace (CASSANDRA-2563)
 * fix sending mutation messages multiple times (CASSANDRA-2557)
 * fix incorrect use of NBHM.size in ReadCallback that could cause
   reads to time out even when responses were received (CASSANDRA-2552)
 * trigger read repair correctly for LOCAL_QUORUM reads (CASSANDRA-2556)
 * Allow configuring the number of compaction thread (CASSANDRA-2558)
 * forceUserDefinedCompaction will attempt to compact what it is given
   even if the pessimistic estimate is that there is not enough disk space;
   automatic compactions will only compact 2 or more sstables (CASSANDRA-2575)
 * refuse to apply migrations with older timestamps than the current 
   schema (CASSANDRA-2536)
 * remove unframed Thrift transport option
 * include indexes in snapshots (CASSANDRA-2596)
 * improve ignoring of obsolete mutations in index maintenance (CASSANDRA-2401)
 * recognize attempt to drop just the index while leaving the column
   definition alone (CASSANDRA-2619)
  

0.8.0-beta1
 * remove Avro RPC support (CASSANDRA-926)
 * support for columns that act as incr/decr counters 
   (CASSANDRA-1072, 1937, 1944, 1936, 2101, 2093, 2288, 2105, 2384, 2236, 2342,
   2454)
 * CQL (CASSANDRA-1703, 1704, 1705, 1706, 1707, 1708, 1710, 1711, 1940, 
   2124, 2302, 2277, 2493)
 * avoid double RowMutation serialization on write path (CASSANDRA-1800)
 * make NetworkTopologyStrategy the default (CASSANDRA-1960)
 * configurable internode encryption (CASSANDRA-1567, 2152)
 * human readable column names in sstable2json output (CASSANDRA-1933)
 * change default JMX port to 7199 (CASSANDRA-2027)
 * backwards compatible internal messaging (CASSANDRA-1015)
 * atomic switch of memtables and sstables (CASSANDRA-2284)
 * add pluggable SeedProvider (CASSANDRA-1669)
 * Fix clustertool to not throw exception when calling get_endpoints (CASSANDRA-2437)
 * upgrade to thrift 0.6 (CASSANDRA-2412) 
 * repair works on a token range instead of full ring (CASSANDRA-2324)
 * purge tombstones from row cache (CASSANDRA-2305)
 * push replication_factor into strategy_options (CASSANDRA-1263)
 * give snapshots the same name on each node (CASSANDRA-1791)
 * remove "nodetool loadbalance" (CASSANDRA-2448)
 * multithreaded compaction (CASSANDRA-2191)
 * compaction throttling (CASSANDRA-2156)
 * add key type information and alias (CASSANDRA-2311, 2396)
 * cli no longer divides read_repair_chance by 100 (CASSANDRA-2458)
 * made CompactionInfo.getTaskType return an enum (CASSANDRA-2482)
 * add a server-wide cap on measured memtable memory usage and aggressively
   flush to keep under that threshold (CASSANDRA-2006)
 * add unified UUIDType (CASSANDRA-2233)
 * add off-heap row cache support (CASSANDRA-1969)


0.7.5
 * improvements/fixes to PIG driver (CASSANDRA-1618, CASSANDRA-2387,
   CASSANDRA-2465, CASSANDRA-2484)
 * validate index names (CASSANDRA-1761)
 * reduce contention on Table.flusherLock (CASSANDRA-1954)
 * try harder to detect failures during streaming, cleaning up temporary
   files more reliably (CASSANDRA-2088)
 * shut down server for OOM on a Thrift thread (CASSANDRA-2269)
 * fix tombstone handling in repair and sstable2json (CASSANDRA-2279)
 * preserve version when streaming data from old sstables (CASSANDRA-2283)
 * don't start repair if a neighboring node is marked as dead (CASSANDRA-2290)
 * purge tombstones from row cache (CASSANDRA-2305)
 * Avoid seeking when sstable2json exports the entire file (CASSANDRA-2318)
 * clear Built flag in system table when dropping an index (CASSANDRA-2320)
 * don't allow arbitrary argument for stress.java (CASSANDRA-2323)
 * validate values for index predicates in get_indexed_slice (CASSANDRA-2328)
 * queue secondary indexes for flush before the parent (CASSANDRA-2330)
 * allow job configuration to set the CL used in Hadoop jobs (CASSANDRA-2331)
 * add memtable_flush_queue_size defaulting to 4 (CASSANDRA-2333)
 * Allow overriding of initial_token, storage_port and rpc_port from system
   properties (CASSANDRA-2343)
 * fix comparator used for non-indexed secondary expressions in index scan
   (CASSANDRA-2347)
 * ensure size calculation and write phase of large-row compaction use
   the same threshold for TTL expiration (CASSANDRA-2349)
 * fix race when iterating CFs during add/drop (CASSANDRA-2350)
 * add ConsistencyLevel command to CLI (CASSANDRA-2354)
 * allow negative numbers in the cli (CASSANDRA-2358)
 * hard code serialVersionUID for tokens class (CASSANDRA-2361)
 * fix potential infinite loop in ByteBufferUtil.inputStream (CASSANDRA-2365)
 * fix encoding bugs in HintedHandoffManager, SystemTable when default
   charset is not UTF8 (CASSANDRA-2367)
 * avoids having removed node reappearing in Gossip (CASSANDRA-2371)
 * fix incorrect truncation of long to int when reading columns via block
   index (CASSANDRA-2376)
 * fix NPE during stream session (CASSANDRA-2377)
 * fix race condition that could leave orphaned data files when dropping CF or
   KS (CASSANDRA-2381)
 * fsync statistics component on write (CASSANDRA-2382)
 * fix duplicate results from CFS.scan (CASSANDRA-2406)
 * add IntegerType to CLI help (CASSANDRA-2414)
 * avoid caching token-only decoratedkeys (CASSANDRA-2416)
 * convert mmap assertion to if/throw so scrub can catch it (CASSANDRA-2417)
 * don't overwrite gc log (CASSANDR-2418)
 * invalidate row cache for streamed row to avoid inconsitencies
   (CASSANDRA-2420)
 * avoid copies in range/index scans (CASSANDRA-2425)
 * make sure we don't wipe data during cleanup if the node has not join
   the ring (CASSANDRA-2428)
 * Try harder to close files after compaction (CASSANDRA-2431)
 * re-set bootstrapped flag after move finishes (CASSANDRA-2435)
 * display validation_class in CLI 'describe keyspace' (CASSANDRA-2442)
 * make cleanup compactions cleanup the row cache (CASSANDRA-2451)
 * add column fields validation to scrub (CASSANDRA-2460)
 * use 64KB flush buffer instead of in_memory_compaction_limit (CASSANDRA-2463)
 * fix backslash substitutions in CLI (CASSANDRA-2492)
 * disable cache saving for system CFS (CASSANDRA-2502)
 * fixes for verifying destination availability under hinted conditions
   so UE can be thrown intead of timing out (CASSANDRA-2514)
 * fix update of validation class in column metadata (CASSANDRA-2512)
 * support LOCAL_QUORUM, EACH_QUORUM CLs outside of NTS (CASSANDRA-2516)
 * preserve version when streaming data from old sstables (CASSANDRA-2283)
 * fix backslash substitutions in CLI (CASSANDRA-2492)
 * count a row deletion as one operation towards memtable threshold 
   (CASSANDRA-2519)
 * support LOCAL_QUORUM, EACH_QUORUM CLs outside of NTS (CASSANDRA-2516)


0.7.4
 * add nodetool join command (CASSANDRA-2160)
 * fix secondary indexes on pre-existing or streamed data (CASSANDRA-2244)
 * initialize endpoint in gossiper earlier (CASSANDRA-2228)
 * add ability to write to Cassandra from Pig (CASSANDRA-1828)
 * add rpc_[min|max]_threads (CASSANDRA-2176)
 * add CL.TWO, CL.THREE (CASSANDRA-2013)
 * avoid exporting an un-requested row in sstable2json, when exporting 
   a key that does not exist (CASSANDRA-2168)
 * add incremental_backups option (CASSANDRA-1872)
 * add configurable row limit to Pig loadfunc (CASSANDRA-2276)
 * validate column values in batches as well as single-Column inserts
   (CASSANDRA-2259)
 * move sample schema from cassandra.yaml to schema-sample.txt,
   a cli scripts (CASSANDRA-2007)
 * avoid writing empty rows when scrubbing tombstoned rows (CASSANDRA-2296)
 * fix assertion error in range and index scans for CL < ALL
   (CASSANDRA-2282)
 * fix commitlog replay when flush position refers to data that didn't
   get synced before server died (CASSANDRA-2285)
 * fix fd leak in sstable2json with non-mmap'd i/o (CASSANDRA-2304)
 * reduce memory use during streaming of multiple sstables (CASSANDRA-2301)
 * purge tombstoned rows from cache after GCGraceSeconds (CASSANDRA-2305)
 * allow zero replicas in a NTS datacenter (CASSANDRA-1924)
 * make range queries respect snitch for local replicas (CASSANDRA-2286)
 * fix HH delivery when column index is larger than 2GB (CASSANDRA-2297)
 * make 2ary indexes use parent CF flush thresholds during initial build
   (CASSANDRA-2294)
 * update memtable_throughput to be a long (CASSANDRA-2158)


0.7.3
 * Keep endpoint state until aVeryLongTime (CASSANDRA-2115)
 * lower-latency read repair (CASSANDRA-2069)
 * add hinted_handoff_throttle_delay_in_ms option (CASSANDRA-2161)
 * fixes for cache save/load (CASSANDRA-2172, -2174)
 * Handle whole-row deletions in CFOutputFormat (CASSANDRA-2014)
 * Make memtable_flush_writers flush in parallel (CASSANDRA-2178)
 * Add compaction_preheat_key_cache option (CASSANDRA-2175)
 * refactor stress.py to have only one copy of the format string 
   used for creating row keys (CASSANDRA-2108)
 * validate index names for \w+ (CASSANDRA-2196)
 * Fix Cassandra cli to respect timeout if schema does not settle 
   (CASSANDRA-2187)
 * fix for compaction and cleanup writing old-format data into new-version 
   sstable (CASSANDRA-2211, -2216)
 * add nodetool scrub (CASSANDRA-2217, -2240)
 * fix sstable2json large-row pagination (CASSANDRA-2188)
 * fix EOFing on requests for the last bytes in a file (CASSANDRA-2213)
 * fix BufferedRandomAccessFile bugs (CASSANDRA-2218, -2241)
 * check for memtable flush_after_mins exceeded every 10s (CASSANDRA-2183)
 * fix cache saving on Windows (CASSANDRA-2207)
 * add validateSchemaAgreement call + synchronization to schema
   modification operations (CASSANDRA-2222)
 * fix for reversed slice queries on large rows (CASSANDRA-2212)
 * fat clients were writing local data (CASSANDRA-2223)
 * set DEFAULT_MEMTABLE_LIFETIME_IN_MINS to 24h
 * improve detection and cleanup of partially-written sstables 
   (CASSANDRA-2206)
 * fix supercolumn de/serialization when subcolumn comparator is different
   from supercolumn's (CASSANDRA-2104)
 * fix starting up on Windows when CASSANDRA_HOME contains whitespace
   (CASSANDRA-2237)
 * add [get|set][row|key]cacheSavePeriod to JMX (CASSANDRA-2100)
 * fix Hadoop ColumnFamilyOutputFormat dropping of mutations
   when batch fills up (CASSANDRA-2255)
 * move file deletions off of scheduledtasks executor (CASSANDRA-2253)


0.7.2
 * copy DecoratedKey.key when inserting into caches to avoid retaining
   a reference to the underlying buffer (CASSANDRA-2102)
 * format subcolumn names with subcomparator (CASSANDRA-2136)
 * fix column bloom filter deserialization (CASSANDRA-2165)


0.7.1
 * refactor MessageDigest creation code. (CASSANDRA-2107)
 * buffer network stack to avoid inefficient small TCP messages while avoiding
   the nagle/delayed ack problem (CASSANDRA-1896)
 * check log4j configuration for changes every 10s (CASSANDRA-1525, 1907)
 * more-efficient cross-DC replication (CASSANDRA-1530, -2051, -2138)
 * avoid polluting page cache with commitlog or sstable writes
   and seq scan operations (CASSANDRA-1470)
 * add RMI authentication options to nodetool (CASSANDRA-1921)
 * make snitches configurable at runtime (CASSANDRA-1374)
 * retry hadoop split requests on connection failure (CASSANDRA-1927)
 * implement describeOwnership for BOP, COPP (CASSANDRA-1928)
 * make read repair behave as expected for ConsistencyLevel > ONE
   (CASSANDRA-982, 2038)
 * distributed test harness (CASSANDRA-1859, 1964)
 * reduce flush lock contention (CASSANDRA-1930)
 * optimize supercolumn deserialization (CASSANDRA-1891)
 * fix CFMetaData.apply to only compare objects of the same class 
   (CASSANDRA-1962)
 * allow specifying specific SSTables to compact from JMX (CASSANDRA-1963)
 * fix race condition in MessagingService.targets (CASSANDRA-1959, 2094, 2081)
 * refuse to open sstables from a future version (CASSANDRA-1935)
 * zero-copy reads (CASSANDRA-1714)
 * fix copy bounds for word Text in wordcount demo (CASSANDRA-1993)
 * fixes for contrib/javautils (CASSANDRA-1979)
 * check more frequently for memtable expiration (CASSANDRA-2000)
 * fix writing SSTable column count statistics (CASSANDRA-1976)
 * fix streaming of multiple CFs during bootstrap (CASSANDRA-1992)
 * explicitly set JVM GC new generation size with -Xmn (CASSANDRA-1968)
 * add short options for CLI flags (CASSANDRA-1565)
 * make keyspace argument to "describe keyspace" in CLI optional
   when authenticated to keyspace already (CASSANDRA-2029)
 * added option to specify -Dcassandra.join_ring=false on startup
   to allow "warm spare" nodes or performing JMX maintenance before
   joining the ring (CASSANDRA-526)
 * log migrations at INFO (CASSANDRA-2028)
 * add CLI verbose option in file mode (CASSANDRA-2030)
 * add single-line "--" comments to CLI (CASSANDRA-2032)
 * message serialization tests (CASSANDRA-1923)
 * switch from ivy to maven-ant-tasks (CASSANDRA-2017)
 * CLI attempts to block for new schema to propagate (CASSANDRA-2044)
 * fix potential overflow in nodetool cfstats (CASSANDRA-2057)
 * add JVM shutdownhook to sync commitlog (CASSANDRA-1919)
 * allow nodes to be up without being part of  normal traffic (CASSANDRA-1951)
 * fix CLI "show keyspaces" with null options on NTS (CASSANDRA-2049)
 * fix possible ByteBuffer race conditions (CASSANDRA-2066)
 * reduce garbage generated by MessagingService to prevent load spikes
   (CASSANDRA-2058)
 * fix math in RandomPartitioner.describeOwnership (CASSANDRA-2071)
 * fix deletion of sstable non-data components (CASSANDRA-2059)
 * avoid blocking gossip while deleting handoff hints (CASSANDRA-2073)
 * ignore messages from newer versions, keep track of nodes in gossip 
   regardless of version (CASSANDRA-1970)
 * cache writing moved to CompactionManager to reduce i/o contention and
   updated to use non-cache-polluting writes (CASSANDRA-2053)
 * page through large rows when exporting to JSON (CASSANDRA-2041)
 * add flush_largest_memtables_at and reduce_cache_sizes_at options
   (CASSANDRA-2142)
 * add cli 'describe cluster' command (CASSANDRA-2127)
 * add cli support for setting username/password at 'connect' command 
   (CASSANDRA-2111)
 * add -D option to Stress.java to allow reading hosts from a file 
   (CASSANDRA-2149)
 * bound hints CF throughput between 32M and 256M (CASSANDRA-2148)
 * continue starting when invalid saved cache entries are encountered
   (CASSANDRA-2076)
 * add max_hint_window_in_ms option (CASSANDRA-1459)


0.7.0-final
 * fix offsets to ByteBuffer.get (CASSANDRA-1939)


0.7.0-rc4
 * fix cli crash after backgrounding (CASSANDRA-1875)
 * count timeouts in storageproxy latencies, and include latency 
   histograms in StorageProxyMBean (CASSANDRA-1893)
 * fix CLI get recognition of supercolumns (CASSANDRA-1899)
 * enable keepalive on intra-cluster sockets (CASSANDRA-1766)
 * count timeouts towards dynamicsnitch latencies (CASSANDRA-1905)
 * Expose index-building status in JMX + cli schema description
   (CASSANDRA-1871)
 * allow [LOCAL|EACH]_QUORUM to be used with non-NetworkTopology 
   replication Strategies
 * increased amount of index locks for faster commitlog replay
 * collect secondary index tombstones immediately (CASSANDRA-1914)
 * revert commitlog changes from #1780 (CASSANDRA-1917)
 * change RandomPartitioner min token to -1 to avoid collision w/
   tokens on actual nodes (CASSANDRA-1901)
 * examine the right nibble when validating TimeUUID (CASSANDRA-1910)
 * include secondary indexes in cleanup (CASSANDRA-1916)
 * CFS.scrubDataDirectories should also cleanup invalid secondary indexes
   (CASSANDRA-1904)
 * ability to disable/enable gossip on nodes to force them down
   (CASSANDRA-1108)


0.7.0-rc3
 * expose getNaturalEndpoints in StorageServiceMBean taking byte[]
   key; RMI cannot serialize ByteBuffer (CASSANDRA-1833)
 * infer org.apache.cassandra.locator for replication strategy classes
   when not otherwise specified
 * validation that generates less garbage (CASSANDRA-1814)
 * add TTL support to CLI (CASSANDRA-1838)
 * cli defaults to bytestype for subcomparator when creating
   column families (CASSANDRA-1835)
 * unregister index MBeans when index is dropped (CASSANDRA-1843)
 * make ByteBufferUtil.clone thread-safe (CASSANDRA-1847)
 * change exception for read requests during bootstrap from 
   InvalidRequest to Unavailable (CASSANDRA-1862)
 * respect row-level tombstones post-flush in range scans
   (CASSANDRA-1837)
 * ReadResponseResolver check digests against each other (CASSANDRA-1830)
 * return InvalidRequest when remove of subcolumn without supercolumn
   is requested (CASSANDRA-1866)
 * flush before repair (CASSANDRA-1748)
 * SSTableExport validates key order (CASSANDRA-1884)
 * large row support for SSTableExport (CASSANDRA-1867)
 * Re-cache hot keys post-compaction without hitting disk (CASSANDRA-1878)
 * manage read repair in coordinator instead of data source, to
   provide latency information to dynamic snitch (CASSANDRA-1873)


0.7.0-rc2
 * fix live-column-count of slice ranges including tombstoned supercolumn 
   with live subcolumn (CASSANDRA-1591)
 * rename o.a.c.internal.AntientropyStage -> AntiEntropyStage,
   o.a.c.request.Request_responseStage -> RequestResponseStage,
   o.a.c.internal.Internal_responseStage -> InternalResponseStage
 * add AbstractType.fromString (CASSANDRA-1767)
 * require index_type to be present when specifying index_name
   on ColumnDef (CASSANDRA-1759)
 * fix add/remove index bugs in CFMetadata (CASSANDRA-1768)
 * rebuild Strategy during system_update_keyspace (CASSANDRA-1762)
 * cli updates prompt to ... in continuation lines (CASSANDRA-1770)
 * support multiple Mutations per key in hadoop ColumnFamilyOutputFormat
   (CASSANDRA-1774)
 * improvements to Debian init script (CASSANDRA-1772)
 * use local classloader to check for version.properties (CASSANDRA-1778)
 * Validate that column names in column_metadata are valid for the
   defined comparator, and decode properly in cli (CASSANDRA-1773)
 * use cross-platform newlines in cli (CASSANDRA-1786)
 * add ExpiringColumn support to sstable import/export (CASSANDRA-1754)
 * add flush for each append to periodic commitlog mode; added
   periodic_without_flush option to disable this (CASSANDRA-1780)
 * close file handle used for post-flush truncate (CASSANDRA-1790)
 * various code cleanup (CASSANDRA-1793, -1794, -1795)
 * fix range queries against wrapped range (CASSANDRA-1781)
 * fix consistencylevel calculations for NetworkTopologyStrategy
   (CASSANDRA-1804)
 * cli support index type enum names (CASSANDRA-1810)
 * improved validation of column_metadata (CASSANDRA-1813)
 * reads at ConsistencyLevel > 1 throw UnavailableException
   immediately if insufficient live nodes exist (CASSANDRA-1803)
 * copy bytebuffers for local writes to avoid retaining the entire
   Thrift frame (CASSANDRA-1801)
 * fix NPE adding index to column w/o prior metadata (CASSANDRA-1764)
 * reduce fat client timeout (CASSANDRA-1730)
 * fix botched merge of CASSANDRA-1316


0.7.0-rc1
 * fix compaction and flush races with schema updates (CASSANDRA-1715)
 * add clustertool, config-converter, sstablekeys, and schematool 
   Windows .bat files (CASSANDRA-1723)
 * reject range queries received during bootstrap (CASSANDRA-1739)
 * fix wrapping-range queries on non-minimum token (CASSANDRA-1700)
 * add nodetool cfhistogram (CASSANDRA-1698)
 * limit repaired ranges to what the nodes have in common (CASSANDRA-1674)
 * index scan treats missing columns as not matching secondary
   expressions (CASSANDRA-1745)
 * Fix misuse of DataOutputBuffer.getData in AntiEntropyService
   (CASSANDRA-1729)
 * detect and warn when obsolete version of JNA is present (CASSANDRA-1760)
 * reduce fat client timeout (CASSANDRA-1730)
 * cleanup smallest CFs first to increase free temp space for larger ones
   (CASSANDRA-1811)
 * Update windows .bat files to work outside of main Cassandra
   directory (CASSANDRA-1713)
 * fix read repair regression from 0.6.7 (CASSANDRA-1727)
 * more-efficient read repair (CASSANDRA-1719)
 * fix hinted handoff replay (CASSANDRA-1656)
 * log type of dropped messages (CASSANDRA-1677)
 * upgrade to SLF4J 1.6.1
 * fix ByteBuffer bug in ExpiringColumn.updateDigest (CASSANDRA-1679)
 * fix IntegerType.getString (CASSANDRA-1681)
 * make -Djava.net.preferIPv4Stack=true the default (CASSANDRA-628)
 * add INTERNAL_RESPONSE verb to differentiate from responses related
   to client requests (CASSANDRA-1685)
 * log tpstats when dropping messages (CASSANDRA-1660)
 * include unreachable nodes in describeSchemaVersions (CASSANDRA-1678)
 * Avoid dropping messages off the client request path (CASSANDRA-1676)
 * fix jna errno reporting (CASSANDRA-1694)
 * add friendlier error for UnknownHostException on startup (CASSANDRA-1697)
 * include jna dependency in RPM package (CASSANDRA-1690)
 * add --skip-keys option to stress.py (CASSANDRA-1696)
 * improve cli handling of non-string keys and column names 
   (CASSANDRA-1701, -1693)
 * r/m extra subcomparator line in cli keyspaces output (CASSANDRA-1712)
 * add read repair chance to cli "show keyspaces"
 * upgrade to ConcurrentLinkedHashMap 1.1 (CASSANDRA-975)
 * fix index scan routing (CASSANDRA-1722)
 * fix tombstoning of supercolumns in range queries (CASSANDRA-1734)
 * clear endpoint cache after updating keyspace metadata (CASSANDRA-1741)
 * fix wrapping-range queries on non-minimum token (CASSANDRA-1700)
 * truncate includes secondary indexes (CASSANDRA-1747)
 * retain reference to PendingFile sstables (CASSANDRA-1749)
 * fix sstableimport regression (CASSANDRA-1753)
 * fix for bootstrap when no non-system tables are defined (CASSANDRA-1732)
 * handle replica unavailability in index scan (CASSANDRA-1755)
 * fix service initialization order deadlock (CASSANDRA-1756)
 * multi-line cli commands (CASSANDRA-1742)
 * fix race between snapshot and compaction (CASSANDRA-1736)
 * add listEndpointsPendingHints, deleteHintsForEndpoint JMX methods 
   (CASSANDRA-1551)


0.7.0-beta3
 * add strategy options to describe_keyspace output (CASSANDRA-1560)
 * log warning when using randomly generated token (CASSANDRA-1552)
 * re-organize JMX into .db, .net, .internal, .request (CASSANDRA-1217)
 * allow nodes to change IPs between restarts (CASSANDRA-1518)
 * remember ring state between restarts by default (CASSANDRA-1518)
 * flush index built flag so we can read it before log replay (CASSANDRA-1541)
 * lock row cache updates to prevent race condition (CASSANDRA-1293)
 * remove assertion causing rare (and harmless) error messages in
   commitlog (CASSANDRA-1330)
 * fix moving nodes with no keyspaces defined (CASSANDRA-1574)
 * fix unbootstrap when no data is present in a transfer range (CASSANDRA-1573)
 * take advantage of AVRO-495 to simplify our avro IDL (CASSANDRA-1436)
 * extend authorization hierarchy to column family (CASSANDRA-1554)
 * deletion support in secondary indexes (CASSANDRA-1571)
 * meaningful error message for invalid replication strategy class 
   (CASSANDRA-1566)
 * allow keyspace creation with RF > N (CASSANDRA-1428)
 * improve cli error handling (CASSANDRA-1580)
 * add cache save/load ability (CASSANDRA-1417, 1606, 1647)
 * add StorageService.getDrainProgress (CASSANDRA-1588)
 * Disallow bootstrap to an in-use token (CASSANDRA-1561)
 * Allow dynamic secondary index creation and destruction (CASSANDRA-1532)
 * log auto-guessed memtable thresholds (CASSANDRA-1595)
 * add ColumnDef support to cli (CASSANDRA-1583)
 * reduce index sample time by 75% (CASSANDRA-1572)
 * add cli support for column, strategy metadata (CASSANDRA-1578, 1612)
 * add cli support for schema modification (CASSANDRA-1584)
 * delete temp files on failed compactions (CASSANDRA-1596)
 * avoid blocking for dead nodes during removetoken (CASSANDRA-1605)
 * remove ConsistencyLevel.ZERO (CASSANDRA-1607)
 * expose in-progress compaction type in jmx (CASSANDRA-1586)
 * removed IClock & related classes from internals (CASSANDRA-1502)
 * fix removing tokens from SystemTable on decommission and removetoken
   (CASSANDRA-1609)
 * include CF metadata in cli 'show keyspaces' (CASSANDRA-1613)
 * switch from Properties to HashMap in PropertyFileSnitch to
   avoid synchronization bottleneck (CASSANDRA-1481)
 * PropertyFileSnitch configuration file renamed to 
   cassandra-topology.properties
 * add cli support for get_range_slices (CASSANDRA-1088, CASSANDRA-1619)
 * Make memtable flush thresholds per-CF instead of global 
   (CASSANDRA-1007, 1637)
 * add cli support for binary data without CfDef hints (CASSANDRA-1603)
 * fix building SSTable statistics post-stream (CASSANDRA-1620)
 * fix potential infinite loop in 2ary index queries (CASSANDRA-1623)
 * allow creating NTS keyspaces with no replicas configured (CASSANDRA-1626)
 * add jmx histogram of sstables accessed per read (CASSANDRA-1624)
 * remove system_rename_column_family and system_rename_keyspace from the
   client API until races can be fixed (CASSANDRA-1630, CASSANDRA-1585)
 * add cli sanity tests (CASSANDRA-1582)
 * update GC settings in cassandra.bat (CASSANDRA-1636)
 * cli support for index queries (CASSANDRA-1635)
 * cli support for updating schema memtable settings (CASSANDRA-1634)
 * cli --file option (CASSANDRA-1616)
 * reduce automatically chosen memtable sizes by 50% (CASSANDRA-1641)
 * move endpoint cache from snitch to strategy (CASSANDRA-1643)
 * fix commitlog recovery deleting the newly-created segment as well as
   the old ones (CASSANDRA-1644)
 * upgrade to Thrift 0.5 (CASSANDRA-1367)
 * renamed CL.DCQUORUM to LOCAL_QUORUM and DCQUORUMSYNC to EACH_QUORUM
 * cli truncate support (CASSANDRA-1653)
 * update GC settings in cassandra.bat (CASSANDRA-1636)
 * avoid logging when a node's ip/token is gossipped back to it (CASSANDRA-1666)


0.7-beta2
 * always use UTF-8 for hint keys (CASSANDRA-1439)
 * remove cassandra.yaml dependency from Hadoop and Pig (CASSADRA-1322)
 * expose CfDef metadata in describe_keyspaces (CASSANDRA-1363)
 * restore use of mmap_index_only option (CASSANDRA-1241)
 * dropping a keyspace with no column families generated an error 
   (CASSANDRA-1378)
 * rename RackAwareStrategy to OldNetworkTopologyStrategy, RackUnawareStrategy 
   to SimpleStrategy, DatacenterShardStrategy to NetworkTopologyStrategy,
   AbstractRackAwareSnitch to AbstractNetworkTopologySnitch (CASSANDRA-1392)
 * merge StorageProxy.mutate, mutateBlocking (CASSANDRA-1396)
 * faster UUIDType, LongType comparisons (CASSANDRA-1386, 1393)
 * fix setting read_repair_chance from CLI addColumnFamily (CASSANDRA-1399)
 * fix updates to indexed columns (CASSANDRA-1373)
 * fix race condition leaving to FileNotFoundException (CASSANDRA-1382)
 * fix sharded lock hash on index write path (CASSANDRA-1402)
 * add support for GT/E, LT/E in subordinate index clauses (CASSANDRA-1401)
 * cfId counter got out of sync when CFs were added (CASSANDRA-1403)
 * less chatty schema updates (CASSANDRA-1389)
 * rename column family mbeans. 'type' will now include either 
   'IndexColumnFamilies' or 'ColumnFamilies' depending on the CFS type.
   (CASSANDRA-1385)
 * disallow invalid keyspace and column family names. This includes name that
   matches a '^\w+' regex. (CASSANDRA-1377)
 * use JNA, if present, to take snapshots (CASSANDRA-1371)
 * truncate hints if starting 0.7 for the first time (CASSANDRA-1414)
 * fix FD leak in single-row slicepredicate queries (CASSANDRA-1416)
 * allow index expressions against columns that are not part of the 
   SlicePredicate (CASSANDRA-1410)
 * config-converter properly handles snitches and framed support 
   (CASSANDRA-1420)
 * remove keyspace argument from multiget_count (CASSANDRA-1422)
 * allow specifying cassandra.yaml location as (local or remote) URL
   (CASSANDRA-1126)
 * fix using DynamicEndpointSnitch with NetworkTopologyStrategy
   (CASSANDRA-1429)
 * Add CfDef.default_validation_class (CASSANDRA-891)
 * fix EstimatedHistogram.max (CASSANDRA-1413)
 * quorum read optimization (CASSANDRA-1622)
 * handle zero-length (or missing) rows during HH paging (CASSANDRA-1432)
 * include secondary indexes during schema migrations (CASSANDRA-1406)
 * fix commitlog header race during schema change (CASSANDRA-1435)
 * fix ColumnFamilyStoreMBeanIterator to use new type name (CASSANDRA-1433)
 * correct filename generated by xml->yaml converter (CASSANDRA-1419)
 * add CMSInitiatingOccupancyFraction=75 and UseCMSInitiatingOccupancyOnly
   to default JVM options
 * decrease jvm heap for cassandra-cli (CASSANDRA-1446)
 * ability to modify keyspaces and column family definitions on a live cluster
   (CASSANDRA-1285)
 * support for Hadoop Streaming [non-jvm map/reduce via stdin/out]
   (CASSANDRA-1368)
 * Move persistent sstable stats from the system table to an sstable component
   (CASSANDRA-1430)
 * remove failed bootstrap attempt from pending ranges when gossip times
   it out after 1h (CASSANDRA-1463)
 * eager-create tcp connections to other cluster members (CASSANDRA-1465)
 * enumerate stages and derive stage from message type instead of 
   transmitting separately (CASSANDRA-1465)
 * apply reversed flag during collation from different data sources
   (CASSANDRA-1450)
 * make failure to remove commitlog segment non-fatal (CASSANDRA-1348)
 * correct ordering of drain operations so CL.recover is no longer 
   necessary (CASSANDRA-1408)
 * removed keyspace from describe_splits method (CASSANDRA-1425)
 * rename check_schema_agreement to describe_schema_versions
   (CASSANDRA-1478)
 * fix QUORUM calculation for RF > 3 (CASSANDRA-1487)
 * remove tombstones during non-major compactions when bloom filter
   verifies that row does not exist in other sstables (CASSANDRA-1074)
 * nodes that coordinated a loadbalance in the past could not be seen by
   newly added nodes (CASSANDRA-1467)
 * exposed endpoint states (gossip details) via jmx (CASSANDRA-1467)
 * ensure that compacted sstables are not included when new readers are
   instantiated (CASSANDRA-1477)
 * by default, calculate heap size and memtable thresholds at runtime (CASSANDRA-1469)
 * fix races dealing with adding/dropping keyspaces and column families in
   rapid succession (CASSANDRA-1477)
 * clean up of Streaming system (CASSANDRA-1503, 1504, 1506)
 * add options to configure Thrift socket keepalive and buffer sizes (CASSANDRA-1426)
 * make contrib CassandraServiceDataCleaner recursive (CASSANDRA-1509)
 * min, max compaction threshold are configurable and persistent 
   per-ColumnFamily (CASSANDRA-1468)
 * fix replaying the last mutation in a commitlog unnecessarily 
   (CASSANDRA-1512)
 * invoke getDefaultUncaughtExceptionHandler from DTPE with the original
   exception rather than the ExecutionException wrapper (CASSANDRA-1226)
 * remove Clock from the Thrift (and Avro) API (CASSANDRA-1501)
 * Close intra-node sockets when connection is broken (CASSANDRA-1528)
 * RPM packaging spec file (CASSANDRA-786)
 * weighted request scheduler (CASSANDRA-1485)
 * treat expired columns as deleted (CASSANDRA-1539)
 * make IndexInterval configurable (CASSANDRA-1488)
 * add describe_snitch to Thrift API (CASSANDRA-1490)
 * MD5 authenticator compares plain text submitted password with MD5'd
   saved property, instead of vice versa (CASSANDRA-1447)
 * JMX MessagingService pending and completed counts (CASSANDRA-1533)
 * fix race condition processing repair responses (CASSANDRA-1511)
 * make repair blocking (CASSANDRA-1511)
 * create EndpointSnitchInfo and MBean to expose rack and DC (CASSANDRA-1491)
 * added option to contrib/word_count to output results back to Cassandra
   (CASSANDRA-1342)
 * rewrite Hadoop ColumnFamilyRecordWriter to pool connections, retry to
   multiple Cassandra nodes, and smooth impact on the Cassandra cluster
   by using smaller batch sizes (CASSANDRA-1434)
 * fix setting gc_grace_seconds via CLI (CASSANDRA-1549)
 * support TTL'd index values (CASSANDRA-1536)
 * make removetoken work like decommission (CASSANDRA-1216)
 * make cli comparator-aware and improve quote rules (CASSANDRA-1523,-1524)
 * make nodetool compact and cleanup blocking (CASSANDRA-1449)
 * add memtable, cache information to GCInspector logs (CASSANDRA-1558)
 * enable/disable HintedHandoff via JMX (CASSANDRA-1550)
 * Ignore stray files in the commit log directory (CASSANDRA-1547)
 * Disallow bootstrap to an in-use token (CASSANDRA-1561)


0.7-beta1
 * sstable versioning (CASSANDRA-389)
 * switched to slf4j logging (CASSANDRA-625)
 * add (optional) expiration time for column (CASSANDRA-699)
 * access levels for authentication/authorization (CASSANDRA-900)
 * add ReadRepairChance to CF definition (CASSANDRA-930)
 * fix heisenbug in system tests, especially common on OS X (CASSANDRA-944)
 * convert to byte[] keys internally and all public APIs (CASSANDRA-767)
 * ability to alter schema definitions on a live cluster (CASSANDRA-44)
 * renamed configuration file to cassandra.xml, and log4j.properties to
   log4j-server.properties, which must now be loaded from
   the classpath (which is how our scripts in bin/ have always done it)
   (CASSANDRA-971)
 * change get_count to require a SlicePredicate. create multi_get_count
   (CASSANDRA-744)
 * re-organized endpointsnitch implementations and added SimpleSnitch
   (CASSANDRA-994)
 * Added preload_row_cache option (CASSANDRA-946)
 * add CRC to commitlog header (CASSANDRA-999)
 * removed deprecated batch_insert and get_range_slice methods (CASSANDRA-1065)
 * add truncate thrift method (CASSANDRA-531)
 * http mini-interface using mx4j (CASSANDRA-1068)
 * optimize away copy of sliced row on memtable read path (CASSANDRA-1046)
 * replace constant-size 2GB mmaped segments and special casing for index 
   entries spanning segment boundaries, with SegmentedFile that computes 
   segments that always contain entire entries/rows (CASSANDRA-1117)
 * avoid reading large rows into memory during compaction (CASSANDRA-16)
 * added hadoop OutputFormat (CASSANDRA-1101)
 * efficient Streaming (no more anticompaction) (CASSANDRA-579)
 * split commitlog header into separate file and add size checksum to
   mutations (CASSANDRA-1179)
 * avoid allocating a new byte[] for each mutation on replay (CASSANDRA-1219)
 * revise HH schema to be per-endpoint (CASSANDRA-1142)
 * add joining/leaving status to nodetool ring (CASSANDRA-1115)
 * allow multiple repair sessions per node (CASSANDRA-1190)
 * optimize away MessagingService for local range queries (CASSANDRA-1261)
 * make framed transport the default so malformed requests can't OOM the 
   server (CASSANDRA-475)
 * significantly faster reads from row cache (CASSANDRA-1267)
 * take advantage of row cache during range queries (CASSANDRA-1302)
 * make GCGraceSeconds a per-ColumnFamily value (CASSANDRA-1276)
 * keep persistent row size and column count statistics (CASSANDRA-1155)
 * add IntegerType (CASSANDRA-1282)
 * page within a single row during hinted handoff (CASSANDRA-1327)
 * push DatacenterShardStrategy configuration into keyspace definition,
   eliminating datacenter.properties. (CASSANDRA-1066)
 * optimize forward slices starting with '' and single-index-block name 
   queries by skipping the column index (CASSANDRA-1338)
 * streaming refactor (CASSANDRA-1189)
 * faster comparison for UUID types (CASSANDRA-1043)
 * secondary index support (CASSANDRA-749 and subtasks)
 * make compaction buckets deterministic (CASSANDRA-1265)


0.6.6
 * Allow using DynamicEndpointSnitch with RackAwareStrategy (CASSANDRA-1429)
 * remove the remaining vestiges of the unfinished DatacenterShardStrategy 
   (replaced by NetworkTopologyStrategy in 0.7)
   

0.6.5
 * fix key ordering in range query results with RandomPartitioner
   and ConsistencyLevel > ONE (CASSANDRA-1145)
 * fix for range query starting with the wrong token range (CASSANDRA-1042)
 * page within a single row during hinted handoff (CASSANDRA-1327)
 * fix compilation on non-sun JDKs (CASSANDRA-1061)
 * remove String.trim() call on row keys in batch mutations (CASSANDRA-1235)
 * Log summary of dropped messages instead of spamming log (CASSANDRA-1284)
 * add dynamic endpoint snitch (CASSANDRA-981)
 * fix streaming for keyspaces with hyphens in their name (CASSANDRA-1377)
 * fix errors in hard-coded bloom filter optKPerBucket by computing it
   algorithmically (CASSANDRA-1220
 * remove message deserialization stage, and uncap read/write stages
   so slow reads/writes don't block gossip processing (CASSANDRA-1358)
 * add jmx port configuration to Debian package (CASSANDRA-1202)
 * use mlockall via JNA, if present, to prevent Linux from swapping
   out parts of the JVM (CASSANDRA-1214)


0.6.4
 * avoid queuing multiple hint deliveries for the same endpoint
   (CASSANDRA-1229)
 * better performance for and stricter checking of UTF8 column names
   (CASSANDRA-1232)
 * extend option to lower compaction priority to hinted handoff
   as well (CASSANDRA-1260)
 * log errors in gossip instead of re-throwing (CASSANDRA-1289)
 * avoid aborting commitlog replay prematurely if a flushed-but-
   not-removed commitlog segment is encountered (CASSANDRA-1297)
 * fix duplicate rows being read during mapreduce (CASSANDRA-1142)
 * failure detection wasn't closing command sockets (CASSANDRA-1221)
 * cassandra-cli.bat works on windows (CASSANDRA-1236)
 * pre-emptively drop requests that cannot be processed within RPCTimeout
   (CASSANDRA-685)
 * add ack to Binary write verb and update CassandraBulkLoader
   to wait for acks for each row (CASSANDRA-1093)
 * added describe_partitioner Thrift method (CASSANDRA-1047)
 * Hadoop jobs no longer require the Cassandra storage-conf.xml
   (CASSANDRA-1280, CASSANDRA-1047)
 * log thread pool stats when GC is excessive (CASSANDRA-1275)
 * remove gossip message size limit (CASSANDRA-1138)
 * parallelize local and remote reads during multiget, and respect snitch 
   when determining whether to do local read for CL.ONE (CASSANDRA-1317)
 * fix read repair to use requested consistency level on digest mismatch,
   rather than assuming QUORUM (CASSANDRA-1316)
 * process digest mismatch re-reads in parallel (CASSANDRA-1323)
 * switch hints CF comparator to BytesType (CASSANDRA-1274)


0.6.3
 * retry to make streaming connections up to 8 times. (CASSANDRA-1019)
 * reject describe_ring() calls on invalid keyspaces (CASSANDRA-1111)
 * fix cache size calculation for size of 100% (CASSANDRA-1129)
 * fix cache capacity only being recalculated once (CASSANDRA-1129)
 * remove hourly scan of all hints on the off chance that the gossiper
   missed a status change; instead, expose deliverHintsToEndpoint to JMX
   so it can be done manually, if necessary (CASSANDRA-1141)
 * don't reject reads at CL.ALL (CASSANDRA-1152)
 * reject deletions to supercolumns in CFs containing only standard
   columns (CASSANDRA-1139)
 * avoid preserving login information after client disconnects
   (CASSANDRA-1057)
 * prefer sun jdk to openjdk in debian init script (CASSANDRA-1174)
 * detect partioner config changes between restarts and fail fast 
   (CASSANDRA-1146)
 * use generation time to resolve node token reassignment disagreements
   (CASSANDRA-1118)
 * restructure the startup ordering of Gossiper and MessageService to avoid
   timing anomalies (CASSANDRA-1160)
 * detect incomplete commit log hearders (CASSANDRA-1119)
 * force anti-entropy service to stream files on the stream stage to avoid
   sending streams out of order (CASSANDRA-1169)
 * remove inactive stream managers after AES streams files (CASSANDRA-1169)
 * allow removing entire row through batch_mutate Deletion (CASSANDRA-1027)
 * add JMX metrics for row-level bloom filter false positives (CASSANDRA-1212)
 * added a redhat init script to contrib (CASSANDRA-1201)
 * use midpoint when bootstrapping a new machine into range with not
   much data yet instead of random token (CASSANDRA-1112)
 * kill server on OOM in executor stage as well as Thrift (CASSANDRA-1226)
 * remove opportunistic repairs, when two machines with overlapping replica
   responsibilities happen to finish major compactions of the same CF near
   the same time.  repairs are now fully manual (CASSANDRA-1190)
 * add ability to lower compaction priority (default is no change from 0.6.2)
   (CASSANDRA-1181)


0.6.2
 * fix contrib/word_count build. (CASSANDRA-992)
 * split CommitLogExecutorService into BatchCommitLogExecutorService and 
   PeriodicCommitLogExecutorService (CASSANDRA-1014)
 * add latency histograms to CFSMBean (CASSANDRA-1024)
 * make resolving timestamp ties deterministic by using value bytes
   as a tiebreaker (CASSANDRA-1039)
 * Add option to turn off Hinted Handoff (CASSANDRA-894)
 * fix windows startup (CASSANDRA-948)
 * make concurrent_reads, concurrent_writes configurable at runtime via JMX
   (CASSANDRA-1060)
 * disable GCInspector on non-Sun JVMs (CASSANDRA-1061)
 * fix tombstone handling in sstable rows with no other data (CASSANDRA-1063)
 * fix size of row in spanned index entries (CASSANDRA-1056)
 * install json2sstable, sstable2json, and sstablekeys to Debian package
 * StreamingService.StreamDestinations wouldn't empty itself after streaming
   finished (CASSANDRA-1076)
 * added Collections.shuffle(splits) before returning the splits in 
   ColumnFamilyInputFormat (CASSANDRA-1096)
 * do not recalculate cache capacity post-compaction if it's been manually 
   modified (CASSANDRA-1079)
 * better defaults for flush sorter + writer executor queue sizes
   (CASSANDRA-1100)
 * windows scripts for SSTableImport/Export (CASSANDRA-1051)
 * windows script for nodetool (CASSANDRA-1113)
 * expose PhiConvictThreshold (CASSANDRA-1053)
 * make repair of RF==1 a no-op (CASSANDRA-1090)
 * improve default JVM GC options (CASSANDRA-1014)
 * fix SlicePredicate serialization inside Hadoop jobs (CASSANDRA-1049)
 * close Thrift sockets in Hadoop ColumnFamilyRecordReader (CASSANDRA-1081)


0.6.1
 * fix NPE in sstable2json when no excluded keys are given (CASSANDRA-934)
 * keep the replica set constant throughout the read repair process
   (CASSANDRA-937)
 * allow querying getAllRanges with empty token list (CASSANDRA-933)
 * fix command line arguments inversion in clustertool (CASSANDRA-942)
 * fix race condition that could trigger a false-positive assertion
   during post-flush discard of old commitlog segments (CASSANDRA-936)
 * fix neighbor calculation for anti-entropy repair (CASSANDRA-924)
 * perform repair even for small entropy differences (CASSANDRA-924)
 * Use hostnames in CFInputFormat to allow Hadoop's naive string-based
   locality comparisons to work (CASSANDRA-955)
 * cache read-only BufferedRandomAccessFile length to avoid
   3 system calls per invocation (CASSANDRA-950)
 * nodes with IPv6 (and no IPv4) addresses could not join cluster
   (CASSANDRA-969)
 * Retrieve the correct number of undeleted columns, if any, from
   a supercolumn in a row that had been deleted previously (CASSANDRA-920)
 * fix index scans that cross the 2GB mmap boundaries for both mmap
   and standard i/o modes (CASSANDRA-866)
 * expose drain via nodetool (CASSANDRA-978)


0.6.0-RC1
 * JMX drain to flush memtables and run through commit log (CASSANDRA-880)
 * Bootstrapping can skip ranges under the right conditions (CASSANDRA-902)
 * fix merging row versions in range_slice for CL > ONE (CASSANDRA-884)
 * default write ConsistencyLeven chaned from ZERO to ONE
 * fix for index entries spanning mmap buffer boundaries (CASSANDRA-857)
 * use lexical comparison if time part of TimeUUIDs are the same 
   (CASSANDRA-907)
 * bound read, mutation, and response stages to fix possible OOM
   during log replay (CASSANDRA-885)
 * Use microseconds-since-epoch (UTC) in cli, instead of milliseconds
 * Treat batch_mutate Deletion with null supercolumn as "apply this predicate 
   to top level supercolumns" (CASSANDRA-834)
 * Streaming destination nodes do not update their JMX status (CASSANDRA-916)
 * Fix internal RPC timeout calculation (CASSANDRA-911)
 * Added Pig loadfunc to contrib/pig (CASSANDRA-910)


0.6.0-beta3
 * fix compaction bucketing bug (CASSANDRA-814)
 * update windows batch file (CASSANDRA-824)
 * deprecate KeysCachedFraction configuration directive in favor
   of KeysCached; move to unified-per-CF key cache (CASSANDRA-801)
 * add invalidateRowCache to ColumnFamilyStoreMBean (CASSANDRA-761)
 * send Handoff hints to natural locations to reduce load on
   remaining nodes in a failure scenario (CASSANDRA-822)
 * Add RowWarningThresholdInMB configuration option to warn before very 
   large rows get big enough to threaten node stability, and -x option to
   be able to remove them with sstable2json if the warning is unheeded
   until it's too late (CASSANDRA-843)
 * Add logging of GC activity (CASSANDRA-813)
 * fix ConcurrentModificationException in commitlog discard (CASSANDRA-853)
 * Fix hardcoded row count in Hadoop RecordReader (CASSANDRA-837)
 * Add a jmx status to the streaming service and change several DEBUG
   messages to INFO (CASSANDRA-845)
 * fix classpath in cassandra-cli.bat for Windows (CASSANDRA-858)
 * allow re-specifying host, port to cassandra-cli if invalid ones
   are first tried (CASSANDRA-867)
 * fix race condition handling rpc timeout in the coordinator
   (CASSANDRA-864)
 * Remove CalloutLocation and StagingFileDirectory from storage-conf files 
   since those settings are no longer used (CASSANDRA-878)
 * Parse a long from RowWarningThresholdInMB instead of an int (CASSANDRA-882)
 * Remove obsolete ControlPort code from DatabaseDescriptor (CASSANDRA-886)
 * move skipBytes side effect out of assert (CASSANDRA-899)
 * add "double getLoad" to StorageServiceMBean (CASSANDRA-898)
 * track row stats per CF at compaction time (CASSANDRA-870)
 * disallow CommitLogDirectory matching a DataFileDirectory (CASSANDRA-888)
 * default key cache size is 200k entries, changed from 10% (CASSANDRA-863)
 * add -Dcassandra-foreground=yes to cassandra.bat
 * exit if cluster name is changed unexpectedly (CASSANDRA-769)


0.6.0-beta1/beta2
 * add batch_mutate thrift command, deprecating batch_insert (CASSANDRA-336)
 * remove get_key_range Thrift API, deprecated in 0.5 (CASSANDRA-710)
 * add optional login() Thrift call for authentication (CASSANDRA-547)
 * support fat clients using gossiper and StorageProxy to perform
   replication in-process [jvm-only] (CASSANDRA-535)
 * support mmapped I/O for reads, on by default on 64bit JVMs 
   (CASSANDRA-408, CASSANDRA-669)
 * improve insert concurrency, particularly during Hinted Handoff
   (CASSANDRA-658)
 * faster network code (CASSANDRA-675)
 * stress.py moved to contrib (CASSANDRA-635)
 * row caching [must be explicitly enabled per-CF in config] (CASSANDRA-678)
 * present a useful measure of compaction progress in JMX (CASSANDRA-599)
 * add bin/sstablekeys (CASSNADRA-679)
 * add ConsistencyLevel.ANY (CASSANDRA-687)
 * make removetoken remove nodes from gossip entirely (CASSANDRA-644)
 * add ability to set cache sizes at runtime (CASSANDRA-708)
 * report latency and cache hit rate statistics with lifetime totals
   instead of average over the last minute (CASSANDRA-702)
 * support get_range_slice for RandomPartitioner (CASSANDRA-745)
 * per-keyspace replication factory and replication strategy (CASSANDRA-620)
 * track latency in microseconds (CASSANDRA-733)
 * add describe_ Thrift methods, deprecating get_string_property and 
   get_string_list_property
 * jmx interface for tracking operation mode and streams in general.
   (CASSANDRA-709)
 * keep memtables in sorted order to improve range query performance
   (CASSANDRA-799)
 * use while loop instead of recursion when trimming sstables compaction list 
   to avoid blowing stack in pathological cases (CASSANDRA-804)
 * basic Hadoop map/reduce support (CASSANDRA-342)


0.5.1
 * ensure all files for an sstable are streamed to the same directory.
   (CASSANDRA-716)
 * more accurate load estimate for bootstrapping (CASSANDRA-762)
 * tolerate dead or unavailable bootstrap target on write (CASSANDRA-731)
 * allow larger numbers of keys (> 140M) in a sstable bloom filter
   (CASSANDRA-790)
 * include jvm argument improvements from CASSANDRA-504 in debian package
 * change streaming chunk size to 32MB to accomodate Windows XP limitations
   (was 64MB) (CASSANDRA-795)
 * fix get_range_slice returning results in the wrong order (CASSANDRA-781)
 

0.5.0 final
 * avoid attempting to delete temporary bootstrap files twice (CASSANDRA-681)
 * fix bogus NaN in nodeprobe cfstats output (CASSANDRA-646)
 * provide a policy for dealing with single thread executors w/ a full queue
   (CASSANDRA-694)
 * optimize inner read in MessagingService, vastly improving multiple-node
   performance (CASSANDRA-675)
 * wait for table flush before streaming data back to a bootstrapping node.
   (CASSANDRA-696)
 * keep track of bootstrapping sources by table so that bootstrapping doesn't 
   give the indication of finishing early (CASSANDRA-673)


0.5.0 RC3
 * commit the correct version of the patch for CASSANDRA-663


0.5.0 RC2 (unreleased)
 * fix bugs in converting get_range_slice results to Thrift 
   (CASSANDRA-647, CASSANDRA-649)
 * expose java.util.concurrent.TimeoutException in StorageProxy methods
   (CASSANDRA-600)
 * TcpConnectionManager was holding on to disconnected connections, 
   giving the false indication they were being used. (CASSANDRA-651)
 * Remove duplicated write. (CASSANDRA-662)
 * Abort bootstrap if IP is already in the token ring (CASSANDRA-663)
 * increase default commitlog sync period, and wait for last sync to 
   finish before submitting another (CASSANDRA-668)


0.5.0 RC1
 * Fix potential NPE in get_range_slice (CASSANDRA-623)
 * add CRC32 to commitlog entries (CASSANDRA-605)
 * fix data streaming on windows (CASSANDRA-630)
 * GC compacted sstables after cleanup and compaction (CASSANDRA-621)
 * Speed up anti-entropy validation (CASSANDRA-629)
 * Fix anti-entropy assertion error (CASSANDRA-639)
 * Fix pending range conflicts when bootstapping or moving
   multiple nodes at once (CASSANDRA-603)
 * Handle obsolete gossip related to node movement in the case where
   one or more nodes is down when the movement occurs (CASSANDRA-572)
 * Include dead nodes in gossip to avoid a variety of problems
   and fix HH to removed nodes (CASSANDRA-634)
 * return an InvalidRequestException for mal-formed SlicePredicates
   (CASSANDRA-643)
 * fix bug determining closest neighbor for use in multiple datacenters
   (CASSANDRA-648)
 * Vast improvements in anticompaction speed (CASSANDRA-607)
 * Speed up log replay and writes by avoiding redundant serializations
   (CASSANDRA-652)


0.5.0 beta 2
 * Bootstrap improvements (several tickets)
 * add nodeprobe repair anti-entropy feature (CASSANDRA-193, CASSANDRA-520)
 * fix possibility of partition when many nodes restart at once
   in clusters with multiple seeds (CASSANDRA-150)
 * fix NPE in get_range_slice when no data is found (CASSANDRA-578)
 * fix potential NPE in hinted handoff (CASSANDRA-585)
 * fix cleanup of local "system" keyspace (CASSANDRA-576)
 * improve computation of cluster load balance (CASSANDRA-554)
 * added super column read/write, column count, and column/row delete to
   cassandra-cli (CASSANDRA-567, CASSANDRA-594)
 * fix returning live subcolumns of deleted supercolumns (CASSANDRA-583)
 * respect JAVA_HOME in bin/ scripts (several tickets)
 * add StorageService.initClient for fat clients on the JVM (CASSANDRA-535)
   (see contrib/client_only for an example of use)
 * make consistency_level functional in get_range_slice (CASSANDRA-568)
 * optimize key deserialization for RandomPartitioner (CASSANDRA-581)
 * avoid GCing tombstones except on major compaction (CASSANDRA-604)
 * increase failure conviction threshold, resulting in less nodes
   incorrectly (and temporarily) marked as down (CASSANDRA-610)
 * respect memtable thresholds during log replay (CASSANDRA-609)
 * support ConsistencyLevel.ALL on read (CASSANDRA-584)
 * add nodeprobe removetoken command (CASSANDRA-564)


0.5.0 beta
 * Allow multiple simultaneous flushes, improving flush throughput 
   on multicore systems (CASSANDRA-401)
 * Split up locks to improve write and read throughput on multicore systems
   (CASSANDRA-444, CASSANDRA-414)
 * More efficient use of memory during compaction (CASSANDRA-436)
 * autobootstrap option: when enabled, all non-seed nodes will attempt
   to bootstrap when started, until bootstrap successfully
   completes. -b option is removed.  (CASSANDRA-438)
 * Unless a token is manually specified in the configuration xml,
   a bootstraping node will use a token that gives it half the
   keys from the most-heavily-loaded node in the cluster,
   instead of generating a random token. 
   (CASSANDRA-385, CASSANDRA-517)
 * Miscellaneous bootstrap fixes (several tickets)
 * Ability to change a node's token even after it has data on it
   (CASSANDRA-541)
 * Ability to decommission a live node from the ring (CASSANDRA-435)
 * Semi-automatic loadbalancing via nodeprobe (CASSANDRA-192)
 * Add ability to set compaction thresholds at runtime via
   JMX / nodeprobe.  (CASSANDRA-465)
 * Add "comment" field to ColumnFamily definition. (CASSANDRA-481)
 * Additional JMX metrics (CASSANDRA-482)
 * JSON based export and import tools (several tickets)
 * Hinted Handoff fixes (several tickets)
 * Add key cache to improve read performance (CASSANDRA-423)
 * Simplified construction of custom ReplicationStrategy classes
   (CASSANDRA-497)
 * Graphical application (Swing) for ring integrity verification and 
   visualization was added to contrib (CASSANDRA-252)
 * Add DCQUORUM, DCQUORUMSYNC consistency levels and corresponding
   ReplicationStrategy / EndpointSnitch classes.  Experimental.
   (CASSANDRA-492)
 * Web client interface added to contrib (CASSANDRA-457)
 * More-efficient flush for Random, CollatedOPP partitioners 
   for normal writes (CASSANDRA-446) and bulk load (CASSANDRA-420)
 * Add MemtableFlushAfterMinutes, a global replacement for the old 
   per-CF FlushPeriodInMinutes setting (CASSANDRA-463)
 * optimizations to slice reading (CASSANDRA-350) and supercolumn
   queries (CASSANDRA-510)
 * force binding to given listenaddress for nodes with multiple
   interfaces (CASSANDRA-546)
 * stress.py benchmarking tool improvements (several tickets)
 * optimized replica placement code (CASSANDRA-525)
 * faster log replay on restart (CASSANDRA-539, CASSANDRA-540)
 * optimized local-node writes (CASSANDRA-558)
 * added get_range_slice, deprecating get_key_range (CASSANDRA-344)
 * expose TimedOutException to thrift (CASSANDRA-563)
 

0.4.2
 * Add validation disallowing null keys (CASSANDRA-486)
 * Fix race conditions in TCPConnectionManager (CASSANDRA-487)
 * Fix using non-utf8-aware comparison as a sanity check.
   (CASSANDRA-493)
 * Improve default garbage collector options (CASSANDRA-504)
 * Add "nodeprobe flush" (CASSANDRA-505)
 * remove NotFoundException from get_slice throws list (CASSANDRA-518)
 * fix get (not get_slice) of entire supercolumn (CASSANDRA-508)
 * fix null token during bootstrap (CASSANDRA-501)


0.4.1
 * Fix FlushPeriod columnfamily configuration regression
   (CASSANDRA-455)
 * Fix long column name support (CASSANDRA-460)
 * Fix for serializing a row that only contains tombstones
   (CASSANDRA-458)
 * Fix for discarding unneeded commitlog segments (CASSANDRA-459)
 * Add SnapshotBeforeCompaction configuration option (CASSANDRA-426)
 * Fix compaction abort under insufficient disk space (CASSANDRA-473)
 * Fix reading subcolumn slice from tombstoned CF (CASSANDRA-484)
 * Fix race condition in RVH causing occasional NPE (CASSANDRA-478)


0.4.0
 * fix get_key_range problems when a node is down (CASSANDRA-440)
   and add UnavailableException to more Thrift methods
 * Add example EndPointSnitch contrib code (several tickets)


0.4.0 RC2
 * fix SSTable generation clash during compaction (CASSANDRA-418)
 * reject method calls with null parameters (CASSANDRA-308)
 * properly order ranges in nodeprobe output (CASSANDRA-421)
 * fix logging of certain errors on executor threads (CASSANDRA-425)


0.4.0 RC1
 * Bootstrap feature is live; use -b on startup (several tickets)
 * Added multiget api (CASSANDRA-70)
 * fix Deadlock with SelectorManager.doProcess and TcpConnection.write
   (CASSANDRA-392)
 * remove key cache b/c of concurrency bugs in third-party
   CLHM library (CASSANDRA-405)
 * update non-major compaction logic to use two threshold values
   (CASSANDRA-407)
 * add periodic / batch commitlog sync modes (several tickets)
 * inline BatchMutation into batch_insert params (CASSANDRA-403)
 * allow setting the logging level at runtime via mbean (CASSANDRA-402)
 * change default comparator to BytesType (CASSANDRA-400)
 * add forwards-compatible ConsistencyLevel parameter to get_key_range
   (CASSANDRA-322)
 * r/m special case of blocking for local destination when writing with 
   ConsistencyLevel.ZERO (CASSANDRA-399)
 * Fixes to make BinaryMemtable [bulk load interface] useful (CASSANDRA-337);
   see contrib/bmt_example for an example of using it.
 * More JMX properties added (several tickets)
 * Thrift changes (several tickets)
    - Merged _super get methods with the normal ones; return values
      are now of ColumnOrSuperColumn.
    - Similarly, merged batch_insert_super into batch_insert.



0.4.0 beta
 * On-disk data format has changed to allow billions of keys/rows per
   node instead of only millions
 * Multi-keyspace support
 * Scan all sstables for all queries to avoid situations where
   different types of operation on the same ColumnFamily could
   disagree on what data was present
 * Snapshot support via JMX
 * Thrift API has changed a _lot_:
    - removed time-sorted CFs; instead, user-defined comparators
      may be defined on the column names, which are now byte arrays.
      Default comparators are provided for UTF8, Bytes, Ascii, Long (i64),
      and UUID types.
    - removed colon-delimited strings in thrift api in favor of explicit
      structs such as ColumnPath, ColumnParent, etc.  Also normalized
      thrift struct and argument naming.
    - Added columnFamily argument to get_key_range.
    - Change signature of get_slice to accept starting and ending
      columns as well as an offset.  (This allows use of indexes.)
      Added "ascending" flag to allow reasonably-efficient reverse
      scans as well.  Removed get_slice_by_range as redundant.
    - get_key_range operates on one CF at a time
    - changed `block` boolean on insert methods to ConsistencyLevel enum,
      with options of NONE, ONE, QUORUM, and ALL.
    - added similar consistency_level parameter to read methods
    - column-name-set slice with no names given now returns zero columns
      instead of all of them.  ("all" can run your server out of memory.
      use a range-based slice with a high max column count instead.)
 * Removed the web interface. Node information can now be obtained by 
   using the newly introduced nodeprobe utility.
 * More JMX stats
 * Remove magic values from internals (e.g. special key to indicate
   when to flush memtables)
 * Rename configuration "table" to "keyspace"
 * Moved to crash-only design; no more shutdown (just kill the process)
 * Lots of bug fixes

Full list of issues resolved in 0.4 is at https://issues.apache.org/jira/secure/IssueNavigator.jspa?reset=true&&pid=12310865&fixfor=12313862&resolution=1&sorter/field=issuekey&sorter/order=DESC


0.3.0 RC3
 * Fix potential deadlock under load in TCPConnection.
   (CASSANDRA-220)


0.3.0 RC2
 * Fix possible data loss when server is stopped after replaying
   log but before new inserts force memtable flush.
   (CASSANDRA-204)
 * Added BUGS file


0.3.0 RC1
 * Range queries on keys, including user-defined key collation
 * Remove support
 * Workarounds for a weird bug in JDK select/register that seems
   particularly common on VM environments. Cassandra should deploy
   fine on EC2 now
 * Much improved infrastructure: the beginnings of a decent test suite
   ("ant test" for unit tests; "nosetests" for system tests), code
   coverage reporting, etc.
 * Expanded node status reporting via JMX
 * Improved error reporting/logging on both server and client
 * Reduced memory footprint in default configuration
 * Combined blocking and non-blocking versions of insert APIs
 * Added FlushPeriodInMinutes configuration parameter to force
   flushing of infrequently-updated ColumnFamilies<|MERGE_RESOLUTION|>--- conflicted
+++ resolved
@@ -1,4 +1,3 @@
-<<<<<<< HEAD
 2.2.2
  * Defer default role manager setup until all nodes are on 2.2+ (CASSANDRA-9761)
  * Cancel transaction for sstables we wont redistribute index summary
@@ -10,10 +9,7 @@
  * Fall back to 1/4 commitlog volume for commitlog_total_space on small disks
    (CASSANDRA-10199)
 Merged from 2.1:
-=======
-2.1.10
  * (Pig) support BulkOutputFormat as a URL parameter (CASSANDRA-7410)
->>>>>>> c7b40735
  * BATCH statement is broken in cqlsh (CASSANDRA-10272)
  * Added configurable warning threshold for GC duration (CASSANDRA-8907)
  * (cqlsh) Make cqlsh PEP8 Compliant (CASSANDRA-10066)
