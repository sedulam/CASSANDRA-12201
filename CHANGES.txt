--- conflicted
+++ resolved
@@ -8,15 +8,9 @@
  * cqlsh COPY FROM fails with []{} chars in UDT/tuple fields/values (CASSANDRA-11633)
  * clqsh: COPY FROM throws TypeError with Cython extensions enabled (CASSANDRA-11574)
  * cqlsh: COPY FROM ignores NULL values in conversion (CASSANDRA-11549)
-<<<<<<< HEAD
-=======
- * Validate levels when building LeveledScanner to avoid overlaps with orphaned sstables (CASSANDRA-9935)
-
-
-2.1.14
->>>>>>> cc75de69
  * (cqlsh) Fix potential COPY deadlock when parent process is terminating child
    processes (CASSANDRA-11505)
+ * Validate levels when building LeveledScanner to avoid overlaps with orphaned sstables (CASSANDRA-9935)
 
 
 2.2.6
