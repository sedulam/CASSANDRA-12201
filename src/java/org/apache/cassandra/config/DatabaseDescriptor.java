/*
 * Licensed to the Apache Software Foundation (ASF) under one
 * or more contributor license agreements.  See the NOTICE file
 * distributed with this work for additional information
 * regarding copyright ownership.  The ASF licenses this file
 * to you under the Apache License, Version 2.0 (the
 * "License"); you may not use this file except in compliance
 * with the License.  You may obtain a copy of the License at
 *
 *     http://www.apache.org/licenses/LICENSE-2.0
 *
 * Unless required by applicable law or agreed to in writing, software
 * distributed under the License is distributed on an "AS IS" BASIS,
 * WITHOUT WARRANTIES OR CONDITIONS OF ANY KIND, either express or implied.
 * See the License for the specific language governing permissions and
 * limitations under the License.
 */
package org.apache.cassandra.config;

import java.io.File;
import java.io.FileFilter;
import java.io.IOException;
import java.io.InputStream;
import java.net.InetAddress;
import java.net.URL;
import java.net.UnknownHostException;
import java.util.*;

import com.google.common.primitives.Longs;
import org.slf4j.Logger;
import org.slf4j.LoggerFactory;

import org.apache.cassandra.auth.*;
import org.apache.cassandra.cache.IRowCacheProvider;
import org.apache.cassandra.config.Config.RequestSchedulerId;
import org.apache.cassandra.db.ColumnFamilyStore;
import org.apache.cassandra.db.DefsTable;
import org.apache.cassandra.db.SystemTable;
import org.apache.cassandra.dht.IPartitioner;
import org.apache.cassandra.exceptions.ConfigurationException;
import org.apache.cassandra.io.FSWriteError;
import org.apache.cassandra.io.util.FileUtils;
import org.apache.cassandra.locator.DynamicEndpointSnitch;
import org.apache.cassandra.locator.EndpointSnitchInfo;
import org.apache.cassandra.locator.IEndpointSnitch;
import org.apache.cassandra.locator.SeedProvider;
import org.apache.cassandra.net.MessagingService;
import org.apache.cassandra.scheduler.IRequestScheduler;
import org.apache.cassandra.scheduler.NoScheduler;
import org.apache.cassandra.service.CacheService;
import org.apache.cassandra.service.MigrationManager;
import org.apache.cassandra.thrift.ThriftServer;
import org.apache.cassandra.utils.FBUtilities;
import org.yaml.snakeyaml.Loader;
import org.yaml.snakeyaml.TypeDescription;
import org.yaml.snakeyaml.Yaml;
import org.yaml.snakeyaml.error.YAMLException;

public class DatabaseDescriptor
{
    private static final Logger logger = LoggerFactory.getLogger(DatabaseDescriptor.class);

    private static IEndpointSnitch snitch;
    private static InetAddress listenAddress; // leave null so we can fall through to getLocalHost
    private static InetAddress broadcastAddress;
    private static InetAddress rpcAddress;
    private static SeedProvider seedProvider;

    /* Hashing strategy Random or OPHF */
    private static IPartitioner<?> partitioner;
    private static String paritionerName;

    private static Config.DiskAccessMode indexAccessMode;

    private static Config conf;

    private static IAuthenticator authenticator = new AllowAllAuthenticator();
    private static IAuthority authority = new AllowAllAuthority();
    private static IAuthorityContainer authorityContainer;

    private final static String DEFAULT_CONFIGURATION = "cassandra.yaml";

    private static IRequestScheduler requestScheduler;
    private static RequestSchedulerId requestSchedulerId;
    private static RequestSchedulerOptions requestSchedulerOptions;

    private static long keyCacheSizeInMB;
    private static IRowCacheProvider rowCacheProvider;

    private static String localDC;

    /**
     * Inspect the classpath to find storage configuration file
     */
    static URL getStorageConfigURL() throws ConfigurationException
    {
        String configUrl = System.getProperty("cassandra.config");
        if (configUrl == null)
            configUrl = DEFAULT_CONFIGURATION;

        URL url;
        try
        {
            url = new URL(configUrl);
            url.openStream().close(); // catches well-formed but bogus URLs
        }
        catch (Exception e)
        {
            ClassLoader loader = DatabaseDescriptor.class.getClassLoader();
            url = loader.getResource(configUrl);
            if (url == null)
                throw new ConfigurationException("Cannot locate " + configUrl);
        }

        return url;
    }

    static
    {
        if (Config.getLoadYaml())
            loadYaml();
        else
            conf = new Config();
    }
    static void loadYaml()
    {
        try
        {
            URL url = getStorageConfigURL();
            logger.info("Loading settings from " + url);
            InputStream input = null;
            try
            {
                input = url.openStream();
            }
            catch (IOException e)
            {
                // getStorageConfigURL should have ruled this out
                throw new AssertionError(e);
            }
            org.yaml.snakeyaml.constructor.Constructor constructor = new org.yaml.snakeyaml.constructor.Constructor(Config.class);
            TypeDescription seedDesc = new TypeDescription(SeedProviderDef.class);
            seedDesc.putMapPropertyType("parameters", String.class, String.class);
            constructor.addTypeDescription(seedDesc);
            Yaml yaml = new Yaml(new Loader(constructor));
            conf = (Config)yaml.load(input);

            if (!System.getProperty("os.arch").contains("64"))
                logger.info("32bit JVM detected.  It is recommended to run Cassandra on a 64bit JVM for better performance.");

            if (conf.commitlog_sync == null)
            {
                throw new ConfigurationException("Missing required directive CommitLogSync");
            }

            if (conf.commitlog_sync == Config.CommitLogSync.batch)
            {
                if (conf.commitlog_sync_batch_window_in_ms == null)
                {
                    throw new ConfigurationException("Missing value for commitlog_sync_batch_window_in_ms: Double expected.");
                }
                else if (conf.commitlog_sync_period_in_ms != null)
                {
                    throw new ConfigurationException("Batch sync specified, but commitlog_sync_period_in_ms found. Only specify commitlog_sync_batch_window_in_ms when using batch sync");
                }
                logger.debug("Syncing log with a batch window of " + conf.commitlog_sync_batch_window_in_ms);
            }
            else
            {
                if (conf.commitlog_sync_period_in_ms == null)
                {
                    throw new ConfigurationException("Missing value for commitlog_sync_period_in_ms: Integer expected");
                }
                else if (conf.commitlog_sync_batch_window_in_ms != null)
                {
                    throw new ConfigurationException("commitlog_sync_period_in_ms specified, but commitlog_sync_batch_window_in_ms found.  Only specify commitlog_sync_period_in_ms when using periodic sync.");
                }
                logger.debug("Syncing log with a period of " + conf.commitlog_sync_period_in_ms);
            }

            if (conf.commitlog_total_space_in_mb == null)
                conf.commitlog_total_space_in_mb = System.getProperty("os.arch").contains("64") ? 1024 : 32;

            /* evaluate the DiskAccessMode Config directive, which also affects indexAccessMode selection */
            if (conf.disk_access_mode == Config.DiskAccessMode.auto)
            {
                conf.disk_access_mode = System.getProperty("os.arch").contains("64") ? Config.DiskAccessMode.mmap : Config.DiskAccessMode.standard;
                indexAccessMode = conf.disk_access_mode;
                logger.info("DiskAccessMode 'auto' determined to be " + conf.disk_access_mode + ", indexAccessMode is " + indexAccessMode );
            }
            else if (conf.disk_access_mode == Config.DiskAccessMode.mmap_index_only)
            {
                conf.disk_access_mode = Config.DiskAccessMode.standard;
                indexAccessMode = Config.DiskAccessMode.mmap;
                logger.info("DiskAccessMode is " + conf.disk_access_mode + ", indexAccessMode is " + indexAccessMode );
            }
            else
            {
                indexAccessMode = conf.disk_access_mode;
                logger.info("DiskAccessMode is " + conf.disk_access_mode + ", indexAccessMode is " + indexAccessMode );
            }

            logger.info("disk_failure_policy is " + conf.disk_failure_policy);

	        logger.debug("page_cache_hinting is " + conf.populate_io_cache_on_flush);

            /* Authentication and authorization backend, implementing IAuthenticator and IAuthority */
            if (conf.authenticator != null)
                authenticator = FBUtilities.<IAuthenticator>construct(conf.authenticator, "authenticator");
            if (conf.authority != null)
                authority = FBUtilities.<IAuthority>construct(conf.authority, "authority");
            authenticator.validateConfiguration();
            authority.validateConfiguration();

            authorityContainer = new IAuthorityContainer(authority);

            /* Hashing strategy */
            if (conf.partitioner == null)
            {
                throw new ConfigurationException("Missing directive: partitioner");
            }
            try
            {
                partitioner = FBUtilities.newPartitioner(System.getProperty("cassandra.partitioner", conf.partitioner));
            }
            catch (Exception e)
            {
                throw new ConfigurationException("Invalid partitioner class " + conf.partitioner);
            }
            paritionerName = partitioner.getClass().getCanonicalName();

            /* phi convict threshold for FailureDetector */
            if (conf.phi_convict_threshold < 5 || conf.phi_convict_threshold > 16)
            {
                throw new ConfigurationException("phi_convict_threshold must be between 5 and 16");
            }

            /* Thread per pool */
            if (conf.concurrent_reads != null && conf.concurrent_reads < 2)
            {
                throw new ConfigurationException("concurrent_reads must be at least 2");
            }

            if (conf.concurrent_writes != null && conf.concurrent_writes < 2)
            {
                throw new ConfigurationException("concurrent_writes must be at least 2");
            }

            if (conf.concurrent_replicates != null && conf.concurrent_replicates < 2)
            {
                throw new ConfigurationException("concurrent_replicates must be at least 2");
            }

            if (conf.memtable_total_space_in_mb == null)
                conf.memtable_total_space_in_mb = (int) (Runtime.getRuntime().maxMemory() / (3 * 1048576));
            if (conf.memtable_total_space_in_mb <= 0)
                throw new ConfigurationException("memtable_total_space_in_mb must be positive");
            logger.info("Global memtable threshold is enabled at {}MB", conf.memtable_total_space_in_mb);

            /* Memtable flush writer threads */
            if (conf.memtable_flush_writers != null && conf.memtable_flush_writers < 1)
            {
                throw new ConfigurationException("memtable_flush_writers must be at least 1");
            }
            else if (conf.memtable_flush_writers == null)
            {
                conf.memtable_flush_writers = conf.data_file_directories.length;
            }

            /* Local IP or hostname to bind services to */
            if (conf.listen_address != null)
            {
                try
                {
                    listenAddress = InetAddress.getByName(conf.listen_address);
                }
                catch (UnknownHostException e)
                {
                    throw new ConfigurationException("Unknown listen_address '" + conf.listen_address + "'");
                }
            }

            /* Gossip Address to broadcast */
            if (conf.broadcast_address != null)
            {
                if (conf.broadcast_address.equals("0.0.0.0"))
                {
                    throw new ConfigurationException("broadcast_address cannot be 0.0.0.0!");
                }

                try
                {
                    broadcastAddress = InetAddress.getByName(conf.broadcast_address);
                }
                catch (UnknownHostException e)
                {
                    throw new ConfigurationException("Unknown broadcast_address '" + conf.broadcast_address + "'");
                }
            }

            /* Local IP or hostname to bind RPC server to */
            if (conf.rpc_address != null)
            {
                try
                {
                    rpcAddress = InetAddress.getByName(conf.rpc_address);
                }
                catch (UnknownHostException e)
                {
                    throw new ConfigurationException("Unknown host in rpc_address " + conf.rpc_address);
                }
            }
            else
            {
                rpcAddress = FBUtilities.getLocalAddress();
            }

            if (conf.thrift_framed_transport_size_in_mb <= 0)
                throw new ConfigurationException("thrift_framed_transport_size_in_mb must be positive");

            if (conf.thrift_max_message_length_in_mb < conf.thrift_framed_transport_size_in_mb)
                throw new ConfigurationException("thrift_max_message_length_in_mb must be greater than thrift_framed_transport_size_in_mb");

            /* end point snitch */
            if (conf.endpoint_snitch == null)
            {
                throw new ConfigurationException("Missing endpoint_snitch directive");
            }
            snitch = createEndpointSnitch(conf.endpoint_snitch);
            EndpointSnitchInfo.create();

            localDC = snitch.getDatacenter(FBUtilities.getBroadcastAddress());

            /* Request Scheduler setup */
            requestSchedulerOptions = conf.request_scheduler_options;
            if (conf.request_scheduler != null)
            {
                try
                {
                    if (requestSchedulerOptions == null)
                    {
                        requestSchedulerOptions = new RequestSchedulerOptions();
                    }
                    Class<?> cls = Class.forName(conf.request_scheduler);
                    requestScheduler = (IRequestScheduler) cls.getConstructor(RequestSchedulerOptions.class).newInstance(requestSchedulerOptions);
                }
                catch (ClassNotFoundException e)
                {
                    throw new ConfigurationException("Invalid Request Scheduler class " + conf.request_scheduler);
                }
                catch (Exception e)
                {
                    throw new ConfigurationException("Unable to instantiate request scheduler", e);
                }
            }
            else
            {
                requestScheduler = new NoScheduler();
            }

            if (conf.request_scheduler_id == RequestSchedulerId.keyspace)
            {
                requestSchedulerId = conf.request_scheduler_id;
            }
            else
            {
                // Default to Keyspace
                requestSchedulerId = RequestSchedulerId.keyspace;
            }

            if (logger.isDebugEnabled() && conf.auto_bootstrap != null)
            {
                logger.debug("setting auto_bootstrap to " + conf.auto_bootstrap);
            }

           if (conf.in_memory_compaction_limit_in_mb != null && conf.in_memory_compaction_limit_in_mb <= 0)
            {
                throw new ConfigurationException("in_memory_compaction_limit_in_mb must be a positive integer");
            }

            if (conf.concurrent_compactors == null)
                conf.concurrent_compactors = Runtime.getRuntime().availableProcessors();

            if (conf.concurrent_compactors <= 0)
                throw new ConfigurationException("concurrent_compactors should be strictly greater than 0");

            if (conf.compaction_throughput_mb_per_sec == null)
                conf.compaction_throughput_mb_per_sec = 16;

            if (conf.stream_throughput_outbound_megabits_per_sec == null)
                conf.stream_throughput_outbound_megabits_per_sec = 400;

<<<<<<< HEAD
            if (!ThriftServer.rpc_server_types.contains(conf.rpc_server_type.toLowerCase()))
                throw new ConfigurationException("Unknown rpc_server_type: " + conf.rpc_server_type);
=======
>>>>>>> 8264eb21
            if (conf.rpc_min_threads == null)
                conf.rpc_min_threads = 16;

            if (conf.rpc_max_threads == null)
                conf.rpc_max_threads = Integer.MAX_VALUE;

            /* data file and commit log directories. they get created later, when they're needed. */
            if (conf.commitlog_directory != null && conf.data_file_directories != null && conf.saved_caches_directory != null)
            {
                for (String datadir : conf.data_file_directories)
                {
                    if (datadir.equals(conf.commitlog_directory))
                        throw new ConfigurationException("commitlog_directory must not be the same as any data_file_directories");
                    if (datadir.equals(conf.saved_caches_directory))
                        throw new ConfigurationException("saved_caches_directory must not be the same as any data_file_directories");
                }

                if (conf.commitlog_directory.equals(conf.saved_caches_directory))
                    throw new ConfigurationException("saved_caches_directory must not be the same as the commitlog_directory");
            }
            else
            {
                if (conf.commitlog_directory == null)
                    throw new ConfigurationException("commitlog_directory missing");
                if (conf.data_file_directories == null)
                    throw new ConfigurationException("data_file_directories missing; at least one data directory must be specified");
                if (conf.saved_caches_directory == null)
                    throw new ConfigurationException("saved_caches_directory missing");
            }

            if (conf.initial_token != null)
                for (String token : tokensFromString(conf.initial_token))
                    partitioner.getTokenFactory().validate(token);

            try
            {
                // if key_cache_size_in_mb option was set to "auto" then size of the cache should be "min(5% of Heap (in MB), 100MB)
                keyCacheSizeInMB = (conf.key_cache_size_in_mb == null)
                                    ? Math.min(Math.max(1, (int) (Runtime.getRuntime().totalMemory() * 0.05 / 1024 / 1024)), 100)
                                    : conf.key_cache_size_in_mb;

                if (keyCacheSizeInMB < 0)
                    throw new NumberFormatException(); // to escape duplicating error message
            }
            catch (NumberFormatException e)
            {
                throw new ConfigurationException("key_cache_size_in_mb option was set incorrectly to '"
                                                 + conf.key_cache_size_in_mb + "', supported values are <integer> >= 0.");
            }

            rowCacheProvider = FBUtilities.newCacheProvider(conf.row_cache_provider);

            // Hardcoded system tables
            List<KSMetaData> systemKeyspaces = Arrays.asList(KSMetaData.systemKeyspace(), KSMetaData.traceKeyspace());
            assert systemKeyspaces.size() == Schema.systemKeyspaceNames.size();
            for (KSMetaData ksmd : systemKeyspaces)
            {
                // install the definition
                for (CFMetaData cfm : ksmd.cfMetaData().values())
                    Schema.instance.load(cfm);
                Schema.instance.setTableDefinition(ksmd);
            }

            // setup schema required for authorization
            authorityContainer.setup();

            // setup schema required for authorization
            authorityContainer.setup();

            /* Load the seeds for node contact points */
            if (conf.seed_provider == null)
            {
                throw new ConfigurationException("seeds configuration is missing; a minimum of one seed is required.");
            }
            try
            {
                Class<?> seedProviderClass = Class.forName(conf.seed_provider.class_name);
                seedProvider = (SeedProvider)seedProviderClass.getConstructor(Map.class).newInstance(conf.seed_provider.parameters);
            }
            // there are about 5 checked exceptions that could be thrown here.
            catch (Exception e)
            {
                logger.error("Fatal configuration error", e);
                System.err.println(e.getMessage() + "\nFatal configuration error; unable to start server.  See log for stacktrace.");
                System.exit(1);
            }
            if (seedProvider.getSeeds().size() == 0)
                throw new ConfigurationException("The seed provider lists no seeds.");
        }
        catch (ConfigurationException e)
        {
            logger.error("Fatal configuration error", e);
            System.err.println(e.getMessage() + "\nFatal configuration error; unable to start server.  See log for stacktrace.");
            System.exit(1);
        }
        catch (YAMLException e)
        {
            logger.error("Fatal configuration error error", e);
            System.err.println(e.getMessage() + "\nInvalid yaml; unable to start server.  See log for stacktrace.");
            System.exit(1);
        }
    }

    private static IEndpointSnitch createEndpointSnitch(String snitchClassName) throws ConfigurationException
    {
        if (!snitchClassName.contains("."))
            snitchClassName = "org.apache.cassandra.locator." + snitchClassName;
        IEndpointSnitch snitch = FBUtilities.construct(snitchClassName, "snitch");
        return conf.dynamic_snitch ? new DynamicEndpointSnitch(snitch) : snitch;
    }

    /** load keyspace (table) definitions, but do not initialize the table instances. */
    public static void loadSchemas() throws IOException
    {
        ColumnFamilyStore schemaCFS = SystemTable.schemaCFS(SystemTable.SCHEMA_KEYSPACES_CF);

        // if table with definitions is empty try loading the old way
        if (schemaCFS.estimateKeys() == 0)
        {
            // we can load tables from local storage if a version is set in the system table and that actually maps to
            // real data in the definitions table.  If we do end up loading from xml, store the definitions so that we
            // don't load from xml anymore.
            UUID uuid = MigrationManager.getLastMigrationId();

            if (uuid == null)
            {
                logger.info("Couldn't detect any schema definitions in local storage.");
                // peek around the data directories to see if anything is there.
                if (hasExistingNoSystemTables())
                    logger.info("Found table data in data directories. Consider using the CLI to define your schema.");
                else
                    logger.info("To create keyspaces and column families, see 'help create keyspace' in the CLI, or set up a schema using the thrift system_* calls.");
            }
            else
            {
                logger.info("Loading schema version " + uuid.toString());
                Collection<KSMetaData> tableDefs = DefsTable.loadFromStorage(uuid);

                // happens when someone manually deletes all tables and restarts.
                if (tableDefs.size() == 0)
                {
                    logger.warn("No schema definitions were found in local storage.");
                }
                else // if non-system tables where found, trying to load them
                {
                    Schema.instance.load(tableDefs);
                }
            }
        }
        else
        {
            Schema.instance.load(DefsTable.loadFromTable());
        }

        Schema.instance.updateVersion();
    }

    private static boolean hasExistingNoSystemTables()
    {
        for (String dataDir : getAllDataFileLocations())
        {
            File dataPath = new File(dataDir);
            if (dataPath.exists() && dataPath.isDirectory())
            {
                // see if there are other directories present.
                int dirCount = dataPath.listFiles(new FileFilter()
                {
                    public boolean accept(File pathname)
                    {
                        return pathname.isDirectory();
                    }
                }).length;

                if (dirCount > 0)
                    return true;
            }
        }

        return false;
    }

    public static IAuthenticator getAuthenticator()
    {
        return authenticator;
    }

    public static IAuthority getAuthority()
    {
        return authority;
    }

    public static IAuthorityContainer getAuthorityContainer()
    {
        return authorityContainer;
    }

    public static int getThriftMaxMessageLength()
    {
        return conf.thrift_max_message_length_in_mb * 1024 * 1024;
    }

    public static int getThriftFramedTransportSize()
    {
        return conf.thrift_framed_transport_size_in_mb * 1024 * 1024;
    }

    /**
     * Creates all storage-related directories.
     */
    public static void createAllDirectories()
    {
        try
        {
            if (conf.data_file_directories.length == 0)
                throw new ConfigurationException("At least one DataFileDirectory must be specified");

            for (String dataFileDirectory : conf.data_file_directories)
            {
                FileUtils.createDirectory(dataFileDirectory);
            }

            if (conf.commitlog_directory == null)
                throw new ConfigurationException("commitlog_directory must be specified");

            FileUtils.createDirectory(conf.commitlog_directory);

            if (conf.saved_caches_directory == null)
                throw new ConfigurationException("saved_caches_directory must be specified");

            FileUtils.createDirectory(conf.saved_caches_directory);
        }
        catch (ConfigurationException e)
        {
            logger.error("Fatal error: " + e.getMessage());
            System.err.println("Bad configuration; unable to start server");
            System.exit(1);
        }
        catch (FSWriteError e)
        {
            logger.error("Fatal error: " + e.getMessage());
            System.err.println(e.getCause().getMessage() + "; unable to start server");
            System.exit(1);
        }
    }

    public static IPartitioner<?> getPartitioner()
    {
        return partitioner;
    }

    public static String getPartitionerName()
    {
        return paritionerName;
    }

    /* For tests ONLY, don't use otherwise or all hell will break loose */
    public static void setPartitioner(IPartitioner<?> newPartitioner)
    {
        partitioner = newPartitioner;
    }

    public static IEndpointSnitch getEndpointSnitch()
    {
        return snitch;
    }
    public static void setEndpointSnitch(IEndpointSnitch eps)
    {
        snitch = eps;
    }

    public static IRequestScheduler getRequestScheduler()
    {
        return requestScheduler;
    }

    public static RequestSchedulerOptions getRequestSchedulerOptions()
    {
        return requestSchedulerOptions;
    }

    public static RequestSchedulerId getRequestSchedulerId()
    {
        return requestSchedulerId;
    }

    public static int getColumnIndexSize()
    {
        return conf.column_index_size_in_kb * 1024;
    }

    public static Collection<String> getInitialTokens()
    {
        return tokensFromString(System.getProperty("cassandra.initial_token", conf.initial_token));
    }

    public static Collection<String> tokensFromString(String tokenString)
    {
        List<String> tokens = new ArrayList<String>();
        if (tokenString != null)
            for (String token : tokenString.split(","))
                tokens.add(token.replaceAll("^\\s+", "").replaceAll("\\s+$", ""));
        return tokens;
    }

    public static Integer getNumTokens()
    {
        return conf.num_tokens;
    }

    public static Collection<String> getReplaceTokens()
    {
        return tokensFromString(System.getProperty("cassandra.replace_token", null));
    }

    public static String getClusterName()
    {
        return conf.cluster_name;
    }

    public static int getMaxStreamingRetries()
    {
        return conf.max_streaming_retries;
    }

    public static int getStoragePort()
    {
        return Integer.parseInt(System.getProperty("cassandra.storage_port", conf.storage_port.toString()));
    }

    public static int getSSLStoragePort()
    {
        return Integer.parseInt(System.getProperty("cassandra.ssl_storage_port", conf.ssl_storage_port.toString()));
    }

    public static int getRpcPort()
    {
        return Integer.parseInt(System.getProperty("cassandra.rpc_port", conf.rpc_port.toString()));
    }

    public static long getRpcTimeout()
    {
        return conf.rpc_timeout_in_ms;
    }

    public static void setRpcTimeout(Long timeOutInMillis)
    {
        conf.rpc_timeout_in_ms = timeOutInMillis;
    }

    public static long getReadRpcTimeout()
    {
        return conf.read_rpc_timeout_in_ms;
    }

    public static void setReadRpcTimeout(Long timeOutInMillis)
    {
        conf.read_rpc_timeout_in_ms = timeOutInMillis;
    }

    public static long getRangeRpcTimeout()
    {
        return conf.range_rpc_timeout_in_ms;
    }

    public static void setRangeRpcTimeout(Long timeOutInMillis)
    {
        conf.range_rpc_timeout_in_ms = timeOutInMillis;
    }

    public static long getWriteRpcTimeout()
    {
        return conf.write_rpc_timeout_in_ms;
    }

    public static void setWriteRpcTimeout(Long timeOutInMillis)
    {
        conf.write_rpc_timeout_in_ms = timeOutInMillis;
    }

    public static long getTruncateRpcTimeout()
    {
        return conf.truncate_rpc_timeout_in_ms;
    }

    public static void setTruncateRpcTimeout(Long timeOutInMillis)
    {
        conf.truncate_rpc_timeout_in_ms = timeOutInMillis;
    }

    // not part of the Verb enum so we can change timeouts easily via JMX
    public static long getTimeout(MessagingService.Verb verb)
    {
        switch (verb)
        {
            case READ:
                return getReadRpcTimeout();
            case RANGE_SLICE:
                return getRangeRpcTimeout();
            case TRUNCATE:
                return getTruncateRpcTimeout();
            case READ_REPAIR:
            case MUTATION:
                return getWriteRpcTimeout();
            default:
                return getRpcTimeout();
        }
    }

    /**
     * @return the minimum configured {read, write, range, truncate, misc} timeout
     */
    public static long getMinRpcTimeout()
    {
        return Longs.min(getRpcTimeout(), getReadRpcTimeout(), getRangeRpcTimeout(), getWriteRpcTimeout(), getTruncateRpcTimeout());
    }

    public static double getPhiConvictThreshold()
    {
        return conf.phi_convict_threshold;
    }

    public static void setPhiConvictThreshold(double phiConvictThreshold)
    {
        conf.phi_convict_threshold = phiConvictThreshold;
    }

    public static int getConcurrentReaders()
    {
        return conf.concurrent_reads;
    }

    public static int getConcurrentWriters()
    {
        return conf.concurrent_writes;
    }

    public static int getConcurrentReplicators()
    {
        return conf.concurrent_replicates;
    }

    public static int getFlushWriters()
    {
            return conf.memtable_flush_writers;
    }

    public static int getInMemoryCompactionLimit()
    {
        return conf.in_memory_compaction_limit_in_mb * 1024 * 1024;
    }

    public static void setInMemoryCompactionLimit(int sizeInMB)
    {
        conf.in_memory_compaction_limit_in_mb = sizeInMB;
    }

    public static int getConcurrentCompactors()
    {
        return conf.concurrent_compactors;
    }

    public static boolean isMultithreadedCompaction()
    {
        return conf.multithreaded_compaction;
    }

    public static int getCompactionThroughputMbPerSec()
    {
        return conf.compaction_throughput_mb_per_sec;
    }

    public static void setCompactionThroughputMbPerSec(int value)
    {
        conf.compaction_throughput_mb_per_sec = value;
    }

    public static int getStreamThroughputOutboundMegabitsPerSec()
    {
        return conf.stream_throughput_outbound_megabits_per_sec;
    }

    public static void setStreamThroughputOutboundMegabitsPerSec(int value)
    {
        conf.stream_throughput_outbound_megabits_per_sec = value;
    }

    public static String[] getAllDataFileLocations()
    {
        return conf.data_file_directories;
    }

    public static String getCommitLogLocation()
    {
        return conf.commitlog_directory;
    }

    /**
     * size of commitlog segments to allocate
     */
    public static int getCommitLogSegmentSize()
    {
        return conf.commitlog_segment_size_in_mb * 1024 * 1024;
    }

    public static String getSavedCachesLocation()
    {
        return conf.saved_caches_directory;
    }

    public static Set<InetAddress> getSeeds()
    {
        return Collections.unmodifiableSet(new HashSet<InetAddress>(seedProvider.getSeeds()));
    }

    public static InetAddress getListenAddress()
    {
        return listenAddress;
    }

    public static InetAddress getBroadcastAddress()
    {
        return broadcastAddress;
    }

    public static void setBroadcastAddress(InetAddress broadcastAdd)
    {
        broadcastAddress = broadcastAdd;
    }

    public static boolean startRpc()
    {
        return conf.start_rpc;
    }

    public static InetAddress getRpcAddress()
    {
        return rpcAddress;
    }

    public static String getRpcServerType()
    {
        return conf.rpc_server_type;
    }

    public static boolean getRpcKeepAlive()
    {
        return conf.rpc_keepalive;
    }

    public static Integer getRpcMinThreads()
    {
        return conf.rpc_min_threads;
    }

    public static Integer getRpcMaxThreads()
    {
        return conf.rpc_max_threads;
    }

    public static Integer getRpcSendBufferSize()
    {
        return conf.rpc_send_buff_size_in_bytes;
    }

    public static Integer getRpcRecvBufferSize()
    {
        return conf.rpc_recv_buff_size_in_bytes;
    }

    public static boolean startNativeTransport()
    {
        return conf.start_native_transport;
    }

    public static InetAddress getNativeTransportAddress()
    {
        return getRpcAddress();
    }

    public static int getNativeTransportPort()
    {
        return Integer.parseInt(System.getProperty("cassandra.native_transport_port", conf.native_transport_port.toString()));
    }

    public static Integer getNativeTransportMaxThreads()
    {
        return conf.native_transport_max_threads;
    }

    public static double getCommitLogSyncBatchWindow()
    {
        return conf.commitlog_sync_batch_window_in_ms;
    }

    public static int getCommitLogSyncPeriod() {
        return conf.commitlog_sync_period_in_ms;
    }

    public static Config.CommitLogSync getCommitLogSync()
    {
        return conf.commitlog_sync;
    }

    public static Config.DiskAccessMode getDiskAccessMode()
    {
        return conf.disk_access_mode;
    }

    public static Config.DiskAccessMode getIndexAccessMode()
    {
        return indexAccessMode;
    }

    public static Config.DiskFailurePolicy getDiskFailurePolicy()
    {
        return conf.disk_failure_policy;
    }

    public static boolean isSnapshotBeforeCompaction()
    {
        return conf.snapshot_before_compaction;
    }

    public static boolean isAutoSnapshot() {
        return conf.auto_snapshot;
    }

    public static boolean isAutoBootstrap()
    {
        return conf.auto_bootstrap;
    }

    public static void setHintedHandoffEnabled(boolean hintedHandoffEnabled)
    {
        conf.hinted_handoff_enabled = hintedHandoffEnabled;
    }

    public static boolean hintedHandoffEnabled()
    {
        return conf.hinted_handoff_enabled;
    }

    public static void setMaxHintWindow(int ms)
    {
        conf.max_hint_window_in_ms = ms;
    }

    public static int getMaxHintWindow()
    {
        return conf.max_hint_window_in_ms;
    }

    public static Integer getIndexInterval()
    {
        return conf.index_interval;
    }

    public static File getSerializedCachePath(String ksName, String cfName, CacheService.CacheType cacheType, String version)
    {
        return new File(conf.saved_caches_directory + File.separator + ksName + "-" + cfName + "-" + cacheType + (version == null ? "" : "-" + version + ".db"));
    }

    public static int getDynamicUpdateInterval()
    {
        return conf.dynamic_snitch_update_interval_in_ms;
    }
    public static void setDynamicUpdateInterval(Integer dynamicUpdateInterval)
    {
        conf.dynamic_snitch_update_interval_in_ms = dynamicUpdateInterval;
    }

    public static int getDynamicResetInterval()
    {
        return conf.dynamic_snitch_reset_interval_in_ms;
    }
    public static void setDynamicResetInterval(Integer dynamicResetInterval)
    {
        conf.dynamic_snitch_reset_interval_in_ms = dynamicResetInterval;
    }

    public static double getDynamicBadnessThreshold()
    {
        return conf.dynamic_snitch_badness_threshold;
    }

    public static void setDynamicBadnessThreshold(Double dynamicBadnessThreshold)
    {
        conf.dynamic_snitch_badness_threshold = dynamicBadnessThreshold;
    }

    public static EncryptionOptions getEncryptionOptions()
    {
        return conf.encryption_options;
    }

    public static double getFlushLargestMemtablesAt()
    {
        return conf.flush_largest_memtables_at;
    }

    public static double getReduceCacheSizesAt()
    {
        return conf.reduce_cache_sizes_at;
    }

    public static double getReduceCacheCapacityTo()
    {
        return conf.reduce_cache_capacity_to;
    }

    public static int getHintedHandoffThrottleInKB()
    {
        return conf.hinted_handoff_throttle_in_kb;
    }

    public static int getMaxHintsThread()
    {
        return conf.max_hints_delivery_threads;
    }

    public static boolean getPreheatKeyCache()
    {
        return conf.compaction_preheat_key_cache;
    }

    public static void validateMemtableThroughput(int sizeInMB) throws ConfigurationException
    {
        if (sizeInMB <= 0)
            throw new ConfigurationException("memtable_throughput_in_mb must be greater than 0.");
    }

    public static void validateMemtableOperations(double operationsInMillions) throws ConfigurationException
    {
        if (operationsInMillions <= 0)
            throw new ConfigurationException("memtable_operations_in_millions must be greater than 0.0.");
        if (operationsInMillions > Long.MAX_VALUE / 1024 * 1024)
            throw new ConfigurationException("memtable_operations_in_millions must be less than " + Long.MAX_VALUE / 1024 * 1024);
    }

    public static boolean isIncrementalBackupsEnabled()
    {
        return conf.incremental_backups;
    }

    public static void setIncrementalBackupsEnabled(boolean value)
    {
        conf.incremental_backups = value;
    }

    public static int getFlushQueueSize()
    {
        return conf.memtable_flush_queue_size;
    }

    public static int getTotalMemtableSpaceInMB()
    {
        // should only be called if estimatesRealMemtableSize() is true
        assert conf.memtable_total_space_in_mb > 0;
        return conf.memtable_total_space_in_mb;
    }

    public static long getTotalCommitlogSpaceInMB()
    {
        return conf.commitlog_total_space_in_mb;
    }

    public static boolean getTrickleFsync()
    {
        return conf.trickle_fsync;
    }

    public static int getTrickleFsyncIntervalInKb()
    {
        return conf.trickle_fsync_interval_in_kb;
    }

    public static long getKeyCacheSizeInMB()
    {
        return keyCacheSizeInMB;
    }

    public static int getKeyCacheSavePeriod()
    {
        return conf.key_cache_save_period;
    }

    public static void setKeyCacheSavePeriod(int keyCacheSavePeriod)
    {
        conf.key_cache_save_period = keyCacheSavePeriod;
    }

    public static int getKeyCacheKeysToSave()
    {
        return conf.key_cache_keys_to_save;
    }

    public static long getRowCacheSizeInMB()
    {
        return conf.row_cache_size_in_mb;
    }

    public static int getRowCacheSavePeriod()
    {
        return conf.row_cache_save_period;
    }

    public static void setRowCacheSavePeriod(int rowCacheSavePeriod)
    {
        conf.row_cache_save_period = rowCacheSavePeriod;
    }

    public static int getRowCacheKeysToSave()
    {
        return conf.row_cache_keys_to_save;
    }

    public static IRowCacheProvider getRowCacheProvider()
    {
        return rowCacheProvider;
    }

    public static int getStreamingSocketTimeout()
    {
        return conf.streaming_socket_timeout_in_ms;
    }

    public static boolean populateIOCacheOnFlush()
    {
        return conf.populate_io_cache_on_flush;
    }

    public static String getLocalDataCenter()
    {
        return localDC;
    }

    public static Config.InternodeCompression internodeCompression()
    {
        return conf.internode_compression;
    }
}<|MERGE_RESOLUTION|>--- conflicted
+++ resolved
@@ -390,11 +390,6 @@
             if (conf.stream_throughput_outbound_megabits_per_sec == null)
                 conf.stream_throughput_outbound_megabits_per_sec = 400;
 
-<<<<<<< HEAD
-            if (!ThriftServer.rpc_server_types.contains(conf.rpc_server_type.toLowerCase()))
-                throw new ConfigurationException("Unknown rpc_server_type: " + conf.rpc_server_type);
-=======
->>>>>>> 8264eb21
             if (conf.rpc_min_threads == null)
                 conf.rpc_min_threads = 16;
 
