--- conflicted
+++ resolved
@@ -73,16 +73,9 @@
 
     public static class GroupByPrefix extends ColumnCounter
     {
-<<<<<<< HEAD
-        private final CellNameType type;
-        private final int toGroup;
-        private CellName previous;
-=======
-        protected final CompositeType type;
+        protected final CellNameType type;
         protected final int toGroup;
-        protected ByteBuffer[] previous;
-        protected boolean previousGroupIsStatic;
->>>>>>> d075540c
+        protected CellName previous;
 
         /**
          * A column counter that count only 1 for all the columns sharing a
@@ -161,18 +154,18 @@
      */
     public static class GroupByPrefixReversed extends GroupByPrefix
     {
-        public GroupByPrefixReversed(long timestamp, CompositeType type, int toGroup)
+        public GroupByPrefixReversed(long timestamp, CellNameType type, int toGroup)
         {
             super(timestamp, type, toGroup);
         }
 
         @Override
-        public void count(Column column, DeletionInfo.InOrderTester tester)
-        {
-            if (tester.isDeleted(column))
-                return;
-
-            if (!column.isLive(timestamp))
+        public void count(Cell cell, DeletionInfo.InOrderTester tester)
+        {
+            if (tester.isDeleted(cell))
+                return;
+
+            if (!cell.isLive(timestamp))
             {
                 tombstones++;
                 return;
@@ -184,32 +177,28 @@
                 return;
             }
 
-            ByteBuffer[] current = type.split(column.name());
-            assert current.length >= toGroup;
-
-            boolean isStatic = CompositeType.isStaticName(column.name());
+            CellName current = cell.name();
+            assert current.size() >= toGroup;
+
             if (previous == null)
             {
-                // This is the first group we've seen, and it's static.  In this case we want to return a count of 1,
-                // because there are no other live groups.
-                previousGroupIsStatic = true;
+                // This is the first group we've seen.  If it happens to be static, we still want to increment the
+                // count because a) there are no-static rows (statics are always last in reversed order), and b) any
+                // static cells we see after this will not increment the count
                 previous = current;
                 live++;
             }
-            else if (isStatic)
-            {
-                // Ignore statics if we've seen any other statics or any other groups
-                return;
-            }
-
-            for (int i = 0; i < toGroup; i++)
-            {
-                if (ByteBufferUtil.compareUnsigned(previous[i], current[i]) != 0)
+            else if (!current.isStatic())  // ignore statics if we've seen any other statics or any other groups
+            {
+                for (int i = 0; i < toGroup; i++)
                 {
-                    // it's a new group
-                    live++;
-                    previous = current;
-                    return;
+                    if (type.subtype(i).compare(previous.get(i), current.get(i)) != 0)
+                    {
+                        // it's a new group
+                        live++;
+                        previous = current;
+                        return;
+                    }
                 }
             }
         }
