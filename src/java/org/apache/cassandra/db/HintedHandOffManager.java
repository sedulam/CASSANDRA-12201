--- conflicted
+++ resolved
@@ -59,7 +59,6 @@
 import org.apache.cassandra.net.MessageOut;
 import org.apache.cassandra.net.MessagingService;
 import org.apache.cassandra.service.*;
-import org.apache.cassandra.thrift.*;
 import org.apache.cassandra.utils.ByteBufferUtil;
 import org.apache.cassandra.utils.FBUtilities;
 import org.apache.cassandra.utils.UUIDGen;
@@ -330,7 +329,7 @@
         while (true)
         {
             QueryFilter filter = QueryFilter.getSliceFilter(epkey,
-                                                            new QueryPath(SystemTable.HINTS_CF),
+                                                            SystemTable.HINTS_CF,
                                                             startColumn,
                                                             ByteBufferUtil.EMPTY_BYTE_BUFFER,
                                                             false,
@@ -339,12 +338,6 @@
             ColumnFamily hintsPage = ColumnFamilyStore.removeDeleted(hintStore.getColumnFamily(filter),
                                                                      (int) (System.currentTimeMillis() / 1000));
 
-<<<<<<< HEAD
-            QueryFilter filter = QueryFilter.getSliceFilter(epkey, SystemTable.HINTS_CF, startColumn, ByteBufferUtil.EMPTY_BYTE_BUFFER, false, pageSize);
-
-            ColumnFamily hintsPage = ColumnFamilyStore.removeDeleted(hintStore.getColumnFamily(filter), (int)(System.currentTimeMillis() / 1000));
-=======
->>>>>>> d224c2be
             if (pagingFinished(hintsPage, startColumn))
                 break;
 
@@ -355,13 +348,9 @@
                 return;
             }
 
-<<<<<<< HEAD
+            List<WriteResponseHandler> responseHandlers = Lists.newArrayList();
+
             for (final Column hint : hintsPage.getSortedColumns())
-=======
-            List<WriteResponseHandler> responseHandlers = Lists.newArrayList();
-
-            for (final IColumn hint : hintsPage.getSortedColumns())
->>>>>>> d224c2be
             {
                 // check if hints delivery has been paused during the process
                 if (hintedHandOffPaused)
