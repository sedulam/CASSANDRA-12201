/*
 * Licensed to the Apache Software Foundation (ASF) under one
 * or more contributor license agreements.  See the NOTICE file
 * distributed with this work for additional information
 * regarding copyright ownership.  The ASF licenses this file
 * to you under the Apache License, Version 2.0 (the
 * "License"); you may not use this file except in compliance
 * with the License.  You may obtain a copy of the License at
 *
 *     http://www.apache.org/licenses/LICENSE-2.0
 *
 * Unless required by applicable law or agreed to in writing, software
 * distributed under the License is distributed on an "AS IS" BASIS,
 * WITHOUT WARRANTIES OR CONDITIONS OF ANY KIND, either express or implied.
 * See the License for the specific language governing permissions and
 * limitations under the License.
 */
package org.apache.cassandra.db;

import java.io.DataInputStream;
import java.io.IOException;
import java.lang.management.ManagementFactory;
import java.net.InetAddress;
import java.net.UnknownHostException;
import java.nio.ByteBuffer;
import java.util.*;
import java.util.concurrent.*;
import java.util.concurrent.atomic.AtomicInteger;
import javax.management.MBeanServer;
import javax.management.ObjectName;

import com.google.common.annotations.VisibleForTesting;
import com.google.common.collect.ImmutableSortedSet;
import com.google.common.collect.Lists;
import com.google.common.util.concurrent.RateLimiter;
import com.google.common.util.concurrent.Uninterruptibles;
import org.slf4j.Logger;
import org.slf4j.LoggerFactory;

import org.apache.cassandra.concurrent.JMXEnabledScheduledThreadPoolExecutor;
import org.apache.cassandra.concurrent.NamedThreadFactory;
import org.apache.cassandra.concurrent.ScheduledExecutors;
import org.apache.cassandra.config.CFMetaData;
import org.apache.cassandra.config.DatabaseDescriptor;
import org.apache.cassandra.config.Schema;
import org.apache.cassandra.db.composites.CellName;
import org.apache.cassandra.db.composites.Composite;
import org.apache.cassandra.db.composites.Composites;
import org.apache.cassandra.db.compaction.CompactionManager;
import org.apache.cassandra.db.filter.*;
<<<<<<< HEAD
import org.apache.cassandra.db.marshal.Int32Type;
import org.apache.cassandra.db.marshal.UUIDType;
=======
import org.apache.cassandra.db.marshal.*;
>>>>>>> 351e35b6
import org.apache.cassandra.dht.IPartitioner;
import org.apache.cassandra.dht.Range;
import org.apache.cassandra.dht.Token;
import org.apache.cassandra.exceptions.WriteTimeoutException;
import org.apache.cassandra.gms.ApplicationState;
import org.apache.cassandra.gms.FailureDetector;
import org.apache.cassandra.gms.Gossiper;
import org.apache.cassandra.io.sstable.Descriptor;
import org.apache.cassandra.io.sstable.SSTable;
import org.apache.cassandra.metrics.HintedHandoffMetrics;
import org.apache.cassandra.net.MessageOut;
import org.apache.cassandra.net.MessagingService;
import org.apache.cassandra.service.*;
import org.apache.cassandra.utils.ByteBufferUtil;
import org.apache.cassandra.utils.FBUtilities;
import org.apache.cassandra.utils.JVMStabilityInspector;
import org.apache.cassandra.utils.UUIDGen;
import org.cliffc.high_scale_lib.NonBlockingHashSet;

/**
 * The hint schema looks like this:
 *
 * CREATE TABLE hints (
 *   target_id uuid,
 *   hint_id timeuuid,
 *   message_version int,
 *   mutation blob,
 *   PRIMARY KEY (target_id, hint_id, message_version)
 * ) WITH COMPACT STORAGE;
 *
 * Thus, for each node in the cluster we treat its uuid as the partition key; each hint is a logical row
 * (physical composite column) containing the mutation to replay and associated metadata.
 *
 * When FailureDetector signals that a node that was down is back up, we page through
 * the hinted mutations and send them over one at a time, waiting for
 * hinted_handoff_throttle_delay in between each.
 *
 * deliverHints is also exposed to JMX so it can be run manually if FD ever misses
 * its cue somehow.
 */

public class HintedHandOffManager implements HintedHandOffManagerMBean
{
    public static final String MBEAN_NAME = "org.apache.cassandra.db:type=HintedHandoffManager";
    public static final HintedHandOffManager instance = new HintedHandOffManager();

    private static final Logger logger = LoggerFactory.getLogger(HintedHandOffManager.class);
    private static final int PAGE_SIZE = 128;
    private static final int LARGE_NUMBER = 65536; // 64k nodes ought to be enough for anybody.

    public final HintedHandoffMetrics metrics = new HintedHandoffMetrics();

    private volatile boolean hintedHandOffPaused = false;

    static final int maxHintTTL = Integer.parseInt(System.getProperty("cassandra.maxHintTTL", String.valueOf(Integer.MAX_VALUE)));

    private final NonBlockingHashSet<InetAddress> queuedDeliveries = new NonBlockingHashSet<InetAddress>();

    private final JMXEnabledScheduledThreadPoolExecutor executor =
        new JMXEnabledScheduledThreadPoolExecutor(
            DatabaseDescriptor.getMaxHintsThread(),
            new NamedThreadFactory("HintedHandoff", Thread.MIN_PRIORITY),
            "internal");

    private final ColumnFamilyStore hintStore = Keyspace.open(Keyspace.SYSTEM_KS).getColumnFamilyStore(SystemKeyspace.HINTS_CF);

    /**
     * Returns a mutation representing a Hint to be sent to <code>targetId</code>
     * as soon as it becomes available again.
     */
    public Mutation hintFor(Mutation mutation, long now, int ttl, UUID targetId)
    {
        assert ttl > 0;

        InetAddress endpoint = StorageService.instance.getTokenMetadata().getEndpointForHostId(targetId);
        // during tests we may not have a matching endpoint, but this would be unexpected in real clusters
        if (endpoint != null)
            metrics.incrCreatedHints(endpoint);
        else
            logger.warn("Unable to find matching endpoint for target {} when storing a hint", targetId);

        UUID hintId = UUIDGen.getTimeUUID();
        // serialize the hint with id and version as a composite column name
        CellName name = CFMetaData.HintsCf.comparator.makeCellName(hintId, MessagingService.current_version);
        ByteBuffer value = ByteBuffer.wrap(FBUtilities.serialize(mutation, Mutation.serializer, MessagingService.current_version));
        ColumnFamily cf = ArrayBackedSortedColumns.factory.create(Schema.instance.getCFMetaData(Keyspace.SYSTEM_KS, SystemKeyspace.HINTS_CF));
        cf.addColumn(name, value, now, ttl);
        return new Mutation(Keyspace.SYSTEM_KS, UUIDType.instance.decompose(targetId), cf);
    }

    /*
     * determine the TTL for the hint Mutation
     * this is set at the smallest GCGraceSeconds for any of the CFs in the RM
     * this ensures that deletes aren't "undone" by delivery of an old hint
     */
    public static int calculateHintTTL(Mutation mutation)
    {
        int ttl = maxHintTTL;
        for (ColumnFamily cf : mutation.getColumnFamilies())
            ttl = Math.min(ttl, cf.metadata().getGcGraceSeconds());
        return ttl;
    }


    public void start()
    {
        MBeanServer mbs = ManagementFactory.getPlatformMBeanServer();
        try
        {
            mbs.registerMBean(this, new ObjectName(MBEAN_NAME));
        }
        catch (Exception e)
        {
            throw new RuntimeException(e);
        }
        logger.debug("Created HHOM instance, registered MBean.");

        Runnable runnable = new Runnable()
        {
            public void run()
            {
                scheduleAllDeliveries();
                metrics.log();
            }
        };
<<<<<<< HEAD
        ScheduledExecutors.optionalTasks.scheduleWithFixedDelay(runnable, 10, 10, TimeUnit.MINUTES);
=======
        executor.scheduleWithFixedDelay(runnable, 10, 10, TimeUnit.MINUTES);
>>>>>>> 351e35b6
    }

    private static void deleteHint(ByteBuffer tokenBytes, CellName columnName, long timestamp)
    {
        Mutation mutation = new Mutation(Keyspace.SYSTEM_KS, tokenBytes);
        mutation.delete(SystemKeyspace.HINTS_CF, columnName, timestamp);
        mutation.applyUnsafe(); // don't bother with commitlog since we're going to flush as soon as we're done with delivery
    }

    public void deleteHintsForEndpoint(final String ipOrHostname)
    {
        try
        {
            InetAddress endpoint = InetAddress.getByName(ipOrHostname);
            deleteHintsForEndpoint(endpoint);
        }
        catch (UnknownHostException e)
        {
            logger.warn("Unable to find {}, not a hostname or ipaddr of a node", ipOrHostname);
            throw new RuntimeException(e);
        }
    }

    public void deleteHintsForEndpoint(final InetAddress endpoint)
    {
        if (!StorageService.instance.getTokenMetadata().isMember(endpoint))
            return;
        UUID hostId = StorageService.instance.getTokenMetadata().getHostId(endpoint);
        ByteBuffer hostIdBytes = ByteBuffer.wrap(UUIDGen.decompose(hostId));
        final Mutation mutation = new Mutation(Keyspace.SYSTEM_KS, hostIdBytes);
        mutation.delete(SystemKeyspace.HINTS_CF, System.currentTimeMillis());

        // execute asynchronously to avoid blocking caller (which may be processing gossip)
        Runnable runnable = new Runnable()
        {
            public void run()
            {
                try
                {
                    logger.info("Deleting any stored hints for {}", endpoint);
                    mutation.apply();
                    hintStore.forceBlockingFlush();
                    compact();
                }
                catch (Exception e)
                {
                    JVMStabilityInspector.inspectThrowable(e);
                    logger.warn("Could not delete hints for {}: {}", endpoint, e);
                }
            }
        };
<<<<<<< HEAD
        ScheduledExecutors.optionalTasks.submit(runnable);
=======
        executor.submit(runnable);
>>>>>>> 351e35b6
    }

    //foobar
    public void truncateAllHints() throws ExecutionException, InterruptedException
    {
        Runnable runnable = new Runnable()
        {
            public void run()
            {
                try
                {
                    logger.info("Truncating all stored hints.");
                    Keyspace.open(Keyspace.SYSTEM_KS).getColumnFamilyStore(SystemKeyspace.HINTS_CF).truncateBlocking();
                }
                catch (Exception e)
                {
                    logger.warn("Could not truncate all hints.", e);
                }
            }
        };
<<<<<<< HEAD
        ScheduledExecutors.optionalTasks.submit(runnable).get();
=======
        executor.submit(runnable).get();
>>>>>>> 351e35b6

    }

    @VisibleForTesting
    protected synchronized void compact()
    {
        ArrayList<Descriptor> descriptors = new ArrayList<>();
        for (SSTable sstable : hintStore.getDataTracker().getUncompactingSSTables())
            descriptors.add(sstable.descriptor);

        if (descriptors.isEmpty())
            return;

        try
        {
            CompactionManager.instance.submitUserDefined(hintStore, descriptors, (int) (System.currentTimeMillis() / 1000)).get();
        }
        catch (InterruptedException | ExecutionException e)
        {
            throw new RuntimeException(e);
        }
    }

    private static boolean pagingFinished(ColumnFamily hintColumnFamily, Composite startColumn)
    {
        // done if no hints found or the start column (same as last column processed in previous iteration) is the only one
        return hintColumnFamily == null
               || (!startColumn.isEmpty() && hintColumnFamily.getSortedColumns().size() == 1 && hintColumnFamily.getColumn((CellName)startColumn) != null);
    }

    private int waitForSchemaAgreement(InetAddress endpoint) throws TimeoutException
    {
        Gossiper gossiper = Gossiper.instance;
        int waited = 0;
        // first, wait for schema to be gossiped.
        while (gossiper.getEndpointStateForEndpoint(endpoint) != null && gossiper.getEndpointStateForEndpoint(endpoint).getApplicationState(ApplicationState.SCHEMA) == null)
        {
            Uninterruptibles.sleepUninterruptibly(1, TimeUnit.SECONDS);
            waited += 1000;
            if (waited > 2 * StorageService.RING_DELAY)
                throw new TimeoutException("Didin't receive gossiped schema from " + endpoint + " in " + 2 * StorageService.RING_DELAY + "ms");
        }
        if (gossiper.getEndpointStateForEndpoint(endpoint) == null)
            throw new TimeoutException("Node " + endpoint + " vanished while waiting for agreement");
        waited = 0;
        // then wait for the correct schema version.
        // usually we use DD.getDefsVersion, which checks the local schema uuid as stored in the system keyspace.
        // here we check the one in gossip instead; this serves as a canary to warn us if we introduce a bug that
        // causes the two to diverge (see CASSANDRA-2946)
        while (gossiper.getEndpointStateForEndpoint(endpoint) != null && !gossiper.getEndpointStateForEndpoint(endpoint).getApplicationState(ApplicationState.SCHEMA).value.equals(
                gossiper.getEndpointStateForEndpoint(FBUtilities.getBroadcastAddress()).getApplicationState(ApplicationState.SCHEMA).value))
        {
            Uninterruptibles.sleepUninterruptibly(1, TimeUnit.SECONDS);
            waited += 1000;
            if (waited > 2 * StorageService.RING_DELAY)
                throw new TimeoutException("Could not reach schema agreement with " + endpoint + " in " + 2 * StorageService.RING_DELAY + "ms");
        }
        if (gossiper.getEndpointStateForEndpoint(endpoint) == null)
            throw new TimeoutException("Node " + endpoint + " vanished while waiting for agreement");
        logger.debug("schema for {} matches local schema", endpoint);
        return waited;
    }

    private void deliverHintsToEndpoint(InetAddress endpoint)
    {
        if (hintStore.isEmpty())
            return; // nothing to do, don't confuse users by logging a no-op handoff

        // check if hints delivery has been paused
        if (hintedHandOffPaused)
        {
            logger.debug("Hints delivery process is paused, aborting");
            return;
        }

        logger.debug("Checking remote({}) schema before delivering hints", endpoint);
        try
        {
            waitForSchemaAgreement(endpoint);
        }
        catch (TimeoutException e)
        {
            return;
        }

        if (!FailureDetector.instance.isAlive(endpoint))
        {
            logger.debug("Endpoint {} died before hint delivery, aborting", endpoint);
            return;
        }

        doDeliverHintsToEndpoint(endpoint);
    }

    /*
     * 1. Get the key of the endpoint we need to handoff
     * 2. For each column, deserialize the mutation and send it to the endpoint
     * 3. Delete the column if the write was successful
     * 4. Force a flush
     */
    private void doDeliverHintsToEndpoint(InetAddress endpoint)
    {
        // find the hints for the node using its token.
        UUID hostId = Gossiper.instance.getHostId(endpoint);
        logger.info("Started hinted handoff for host: {} with IP: {}", hostId, endpoint);
        final ByteBuffer hostIdBytes = ByteBuffer.wrap(UUIDGen.decompose(hostId));
        DecoratedKey epkey =  StorageService.getPartitioner().decorateKey(hostIdBytes);

        final AtomicInteger rowsReplayed = new AtomicInteger(0);
        Composite startColumn = Composites.EMPTY;

        int pageSize = calculatePageSize();
        logger.debug("Using pageSize of {}", pageSize);

        // rate limit is in bytes per second. Uses Double.MAX_VALUE if disabled (set to 0 in cassandra.yaml).
        // max rate is scaled by the number of nodes in the cluster (CASSANDRA-5272).
        int throttleInKB = DatabaseDescriptor.getHintedHandoffThrottleInKB()
                           / (StorageService.instance.getTokenMetadata().getAllEndpoints().size() - 1);
        RateLimiter rateLimiter = RateLimiter.create(throttleInKB == 0 ? Double.MAX_VALUE : throttleInKB * 1024);

        delivery:
        while (true)
        {
            long now = System.currentTimeMillis();
            QueryFilter filter = QueryFilter.getSliceFilter(epkey,
                                                            SystemKeyspace.HINTS_CF,
                                                            startColumn,
                                                            Composites.EMPTY,
                                                            false,
                                                            pageSize,
                                                            now);

            ColumnFamily hintsPage = ColumnFamilyStore.removeDeleted(hintStore.getColumnFamily(filter), (int) (now / 1000));

            if (pagingFinished(hintsPage, startColumn))
            {
                logger.info("Finished hinted handoff of {} rows to endpoint {}", rowsReplayed, endpoint);
                break;
            }

            // check if node is still alive and we should continue delivery process
            if (!FailureDetector.instance.isAlive(endpoint))
            {
                logger.info("Endpoint {} died during hint delivery; aborting ({} delivered)", endpoint, rowsReplayed);
                break;
            }

            List<WriteResponseHandler> responseHandlers = Lists.newArrayList();
            for (final Cell hint : hintsPage)
            {
                // check if hints delivery has been paused during the process
                if (hintedHandOffPaused)
                {
                    logger.debug("Hints delivery process is paused, aborting");
                    break delivery;
                }

                // Skip tombstones:
                // if we iterate quickly enough, it's possible that we could request a new page in the same millisecond
                // in which the local deletion timestamp was generated on the last column in the old page, in which
                // case the hint will have no columns (since it's deleted) but will still be included in the resultset
                // since (even with gcgs=0) it's still a "relevant" tombstone.
                if (!hint.isLive())
                    continue;

                startColumn = hint.name();

                int version = Int32Type.instance.compose(hint.name().get(1));
                DataInputStream in = new DataInputStream(ByteBufferUtil.inputStream(hint.value()));
                Mutation mutation;
                try
                {
                    mutation = Mutation.serializer.deserialize(in, version);
                }
                catch (UnknownColumnFamilyException e)
                {
                    logger.debug("Skipping delivery of hint for deleted columnfamily", e);
                    deleteHint(hostIdBytes, hint.name(), hint.timestamp());
                    continue;
                }
                catch (IOException e)
                {
                    throw new AssertionError(e);
                }

                for (UUID cfId : mutation.getColumnFamilyIds())
                {
                    if (hint.timestamp() <= SystemKeyspace.getTruncatedAt(cfId))
                    {
                        logger.debug("Skipping delivery of hint for truncated columnfamily {}", cfId);
                        mutation = mutation.without(cfId);
                    }
                }

                if (mutation.isEmpty())
                {
                    deleteHint(hostIdBytes, hint.name(), hint.timestamp());
                    continue;
                }

                MessageOut<Mutation> message = mutation.createMessage();
                rateLimiter.acquire(message.serializedSize(MessagingService.current_version));
                Runnable callback = new Runnable()
                {
                    public void run()
                    {
                        rowsReplayed.incrementAndGet();
                        deleteHint(hostIdBytes, hint.name(), hint.timestamp());
                    }
                };
                WriteResponseHandler responseHandler = new WriteResponseHandler(endpoint, WriteType.SIMPLE, callback);
                MessagingService.instance().sendRR(message, endpoint, responseHandler, false);
                responseHandlers.add(responseHandler);
            }

            for (WriteResponseHandler handler : responseHandlers)
            {
                try
                {
                    handler.get();
                }
                catch (WriteTimeoutException e)
                {
                    logger.info("Timed out replaying hints to {}; aborting ({} delivered)", endpoint, rowsReplayed);
                    break delivery;
                }
            }
        }

        // Flush all the tombstones to disk
        hintStore.forceBlockingFlush();
    }

    // read less columns (mutations) per page if they are very large
    private int calculatePageSize()
    {
        int meanColumnCount = hintStore.getMeanColumns();
        if (meanColumnCount <= 0)
            return PAGE_SIZE;

        int averageColumnSize = (int) (hintStore.getMeanRowSize() / meanColumnCount);
        if (averageColumnSize <= 0)
            return PAGE_SIZE;

        // page size of 1 does not allow actual paging b/c of >= behavior on startColumn
        return Math.max(2, Math.min(PAGE_SIZE, 4 * 1024 * 1024 / averageColumnSize));
    }

    /**
     * Attempt delivery to any node for which we have hints.  Necessary since we can generate hints even for
     * nodes which are never officially down/failed.
     */
    private void scheduleAllDeliveries()
    {
        logger.debug("Started scheduleAllDeliveries");

        // Force a major compaction to get rid of the tombstones and expired hints. Do it once, before we schedule any
        // individual replay, to avoid N - 1 redundant individual compactions (when N is the number of nodes with hints
        // to deliver to).
        compact();

        IPartitioner p = StorageService.getPartitioner();
        RowPosition minPos = p.getMinimumToken().minKeyBound();
        Range<RowPosition> range = new Range<RowPosition>(minPos, minPos, p);
        IDiskAtomFilter filter = new NamesQueryFilter(ImmutableSortedSet.<CellName>of());
        List<Row> rows = hintStore.getRangeSlice(range, null, filter, Integer.MAX_VALUE, System.currentTimeMillis());
        for (Row row : rows)
        {
            UUID hostId = UUIDGen.getUUID(row.key.getKey());
            InetAddress target = StorageService.instance.getTokenMetadata().getEndpointForHostId(hostId);
            // token may have since been removed (in which case we have just read back a tombstone)
            if (target != null)
                scheduleHintDelivery(target, false);
        }

        logger.debug("Finished scheduleAllDeliveries");
    }

    /*
     * This method is used to deliver hints to a particular endpoint.
     * When we learn that some endpoint is back up we deliver the data
     * to him via an event driven mechanism.
    */
    public void scheduleHintDelivery(final InetAddress to, final boolean precompact)
    {
        // We should not deliver hints to the same host in 2 different threads
        if (!queuedDeliveries.add(to))
            return;

        logger.debug("Scheduling delivery of Hints to {}", to);

        executor.execute(new Runnable()
        {
            public void run()
            {
                try
                {
                    // If it's an individual node hint replay (triggered by Gossip or via JMX), and not the global scheduled replay
                    // (every 10 minutes), force a major compaction to get rid of the tombstones and expired hints.
                    if (precompact)
                        compact();

                    deliverHintsToEndpoint(to);
                }
                finally
                {
                    queuedDeliveries.remove(to);
                }
            }
        });
    }

    public void scheduleHintDelivery(String to) throws UnknownHostException
    {
        scheduleHintDelivery(InetAddress.getByName(to), true);
    }

    public void pauseHintsDelivery(boolean b)
    {
        hintedHandOffPaused = b;
    }

    public List<String> listEndpointsPendingHints()
    {
        Token.TokenFactory tokenFactory = StorageService.getPartitioner().getTokenFactory();

        // Extract the keys as strings to be reported.
        LinkedList<String> result = new LinkedList<String>();
        for (Row row : getHintsSlice(1))
        {
            if (row.cf != null) //ignore removed rows
                result.addFirst(tokenFactory.toString(row.key.getToken()));
        }
        return result;
    }

    private List<Row> getHintsSlice(int columnCount)
    {
        // Get count # of columns...
        SliceQueryFilter predicate = new SliceQueryFilter(ColumnSlice.ALL_COLUMNS_ARRAY,
                                                          false,
                                                          columnCount);

        // From keys "" to ""...
        IPartitioner partitioner = StorageService.getPartitioner();
        RowPosition minPos = partitioner.getMinimumToken().minKeyBound();
        Range<RowPosition> range = new Range<RowPosition>(minPos, minPos);

        try
        {
            RangeSliceCommand cmd = new RangeSliceCommand(Keyspace.SYSTEM_KS,
                                                          SystemKeyspace.HINTS_CF,
                                                          System.currentTimeMillis(),
                                                          predicate,
                                                          range,
                                                          null,
                                                          LARGE_NUMBER);
            return StorageProxy.getRangeSlice(cmd, ConsistencyLevel.ONE);
        }
        catch (Exception e)
        {
            logger.info("HintsCF getEPPendingHints timed out.");
            throw new RuntimeException(e);
        }
    }

}<|MERGE_RESOLUTION|>--- conflicted
+++ resolved
@@ -39,21 +39,14 @@
 
 import org.apache.cassandra.concurrent.JMXEnabledScheduledThreadPoolExecutor;
 import org.apache.cassandra.concurrent.NamedThreadFactory;
-import org.apache.cassandra.concurrent.ScheduledExecutors;
 import org.apache.cassandra.config.CFMetaData;
 import org.apache.cassandra.config.DatabaseDescriptor;
 import org.apache.cassandra.config.Schema;
-import org.apache.cassandra.db.composites.CellName;
-import org.apache.cassandra.db.composites.Composite;
-import org.apache.cassandra.db.composites.Composites;
 import org.apache.cassandra.db.compaction.CompactionManager;
+import org.apache.cassandra.db.composites.*;
 import org.apache.cassandra.db.filter.*;
-<<<<<<< HEAD
 import org.apache.cassandra.db.marshal.Int32Type;
 import org.apache.cassandra.db.marshal.UUIDType;
-=======
-import org.apache.cassandra.db.marshal.*;
->>>>>>> 351e35b6
 import org.apache.cassandra.dht.IPartitioner;
 import org.apache.cassandra.dht.Range;
 import org.apache.cassandra.dht.Token;
@@ -67,10 +60,7 @@
 import org.apache.cassandra.net.MessageOut;
 import org.apache.cassandra.net.MessagingService;
 import org.apache.cassandra.service.*;
-import org.apache.cassandra.utils.ByteBufferUtil;
-import org.apache.cassandra.utils.FBUtilities;
-import org.apache.cassandra.utils.JVMStabilityInspector;
-import org.apache.cassandra.utils.UUIDGen;
+import org.apache.cassandra.utils.*;
 import org.cliffc.high_scale_lib.NonBlockingHashSet;
 
 /**
@@ -110,7 +100,7 @@
 
     static final int maxHintTTL = Integer.parseInt(System.getProperty("cassandra.maxHintTTL", String.valueOf(Integer.MAX_VALUE)));
 
-    private final NonBlockingHashSet<InetAddress> queuedDeliveries = new NonBlockingHashSet<InetAddress>();
+    private final NonBlockingHashSet<InetAddress> queuedDeliveries = new NonBlockingHashSet<>();
 
     private final JMXEnabledScheduledThreadPoolExecutor executor =
         new JMXEnabledScheduledThreadPoolExecutor(
@@ -179,11 +169,7 @@
                 metrics.log();
             }
         };
-<<<<<<< HEAD
-        ScheduledExecutors.optionalTasks.scheduleWithFixedDelay(runnable, 10, 10, TimeUnit.MINUTES);
-=======
         executor.scheduleWithFixedDelay(runnable, 10, 10, TimeUnit.MINUTES);
->>>>>>> 351e35b6
     }
 
     private static void deleteHint(ByteBuffer tokenBytes, CellName columnName, long timestamp)
@@ -235,11 +221,7 @@
                 }
             }
         };
-<<<<<<< HEAD
-        ScheduledExecutors.optionalTasks.submit(runnable);
-=======
         executor.submit(runnable);
->>>>>>> 351e35b6
     }
 
     //foobar
@@ -260,11 +242,7 @@
                 }
             }
         };
-<<<<<<< HEAD
-        ScheduledExecutors.optionalTasks.submit(runnable).get();
-=======
         executor.submit(runnable).get();
->>>>>>> 351e35b6
 
     }
 
@@ -528,7 +506,7 @@
 
         IPartitioner p = StorageService.getPartitioner();
         RowPosition minPos = p.getMinimumToken().minKeyBound();
-        Range<RowPosition> range = new Range<RowPosition>(minPos, minPos, p);
+        Range<RowPosition> range = new Range<>(minPos, minPos, p);
         IDiskAtomFilter filter = new NamesQueryFilter(ImmutableSortedSet.<CellName>of());
         List<Row> rows = hintStore.getRangeSlice(range, null, filter, Integer.MAX_VALUE, System.currentTimeMillis());
         for (Row row : rows)
@@ -592,7 +570,7 @@
         Token.TokenFactory tokenFactory = StorageService.getPartitioner().getTokenFactory();
 
         // Extract the keys as strings to be reported.
-        LinkedList<String> result = new LinkedList<String>();
+        LinkedList<String> result = new LinkedList<>();
         for (Row row : getHintsSlice(1))
         {
             if (row.cf != null) //ignore removed rows
@@ -611,7 +589,7 @@
         // From keys "" to ""...
         IPartitioner partitioner = StorageService.getPartitioner();
         RowPosition minPos = partitioner.getMinimumToken().minKeyBound();
-        Range<RowPosition> range = new Range<RowPosition>(minPos, minPos);
+        Range<RowPosition> range = new Range<>(minPos, minPos);
 
         try
         {
