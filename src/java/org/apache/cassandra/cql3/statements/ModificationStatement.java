/*
 * Licensed to the Apache Software Foundation (ASF) under one
 * or more contributor license agreements.  See the NOTICE file
 * distributed with this work for additional information
 * regarding copyright ownership.  The ASF licenses this file
 * to you under the Apache License, Version 2.0 (the
 * "License"); you may not use this file except in compliance
 * with the License.  You may obtain a copy of the License at
 *
 *     http://www.apache.org/licenses/LICENSE-2.0
 *
 * Unless required by applicable law or agreed to in writing, software
 * distributed under the License is distributed on an "AS IS" BASIS,
 * WITHOUT WARRANTIES OR CONDITIONS OF ANY KIND, either express or implied.
 * See the License for the specific language governing permissions and
 * limitations under the License.
 */
package org.apache.cassandra.cql3.statements;

import java.io.IOError;
import java.io.IOException;
import java.nio.ByteBuffer;
import java.util.*;

import org.apache.cassandra.auth.Permission;
import org.apache.cassandra.config.CFMetaData;
import org.apache.cassandra.config.Schema;
import org.apache.cassandra.cql3.*;
<<<<<<< HEAD
import org.apache.cassandra.transport.messages.ResultMessage;
import org.apache.cassandra.db.*;
import org.apache.cassandra.db.filter.QueryPath;
import org.apache.cassandra.db.marshal.CompositeType;
import org.apache.cassandra.exceptions.*;
=======
import org.apache.cassandra.db.IMutation;
import org.apache.cassandra.db.ExpiringColumn;
>>>>>>> 46fc843b
import org.apache.cassandra.service.ClientState;
import org.apache.cassandra.service.StorageProxy;

/**
 * Abstract class for statements that apply on a given column family.
 */
public abstract class ModificationStatement extends CFStatement implements CQLStatement
{
    public static final ConsistencyLevel defaultConsistency = ConsistencyLevel.ONE;

    public static enum Type
    {
        LOGGED, UNLOGGED, COUNTER
    }

    protected Type type;

    private final ConsistencyLevel cLevel;
    private Long timestamp;
    private final int timeToLive;

    public ModificationStatement(CFName name, Attributes attrs)
    {
        this(name, attrs.cLevel, attrs.timestamp, attrs.timeToLive);
    }

    public ModificationStatement(CFName name, ConsistencyLevel cLevel, Long timestamp, int timeToLive)
    {
        super(name);
        this.cLevel = cLevel;
        this.timestamp = timestamp;
        this.timeToLive = timeToLive;
    }

    public void checkAccess(ClientState state) throws InvalidRequestException, UnauthorizedException
    {
        state.hasColumnFamilyAccess(keyspace(), columnFamily(), Permission.UPDATE);
    }

    public void validate(ClientState state) throws InvalidRequestException
    {
        if (timeToLive < 0)
            throw new InvalidRequestException("A TTL must be greater or equal to 0");

<<<<<<< HEAD
        getConsistencyLevel().validateForWrite(keyspace());
=======
        if (timeToLive > ExpiringColumn.MAX_TTL)
            throw new InvalidRequestException(String.format("ttl is too large. requested (%d) maximum (%d)", timeToLive, ExpiringColumn.MAX_TTL));

        ThriftValidation.validateConsistencyLevel(keyspace(), getConsistencyLevel(), RequestType.WRITE);
>>>>>>> 46fc843b
    }

    public ResultMessage execute(ClientState state, List<ByteBuffer> variables) throws RequestExecutionException, RequestValidationException
    {
        Collection<? extends IMutation> mutations = getMutations(state, variables, false);
        ConsistencyLevel cl = getConsistencyLevel();

        // The type should have been set by now or we have a bug
        assert type != null;

        switch (type)
        {
            case LOGGED:
                if (mutations.size() > 1)
                    StorageProxy.mutateAtomically((Collection<RowMutation>) mutations, cl);
                else
                    StorageProxy.mutate(mutations, cl);
                break;
            case UNLOGGED:
            case COUNTER:
                StorageProxy.mutate(mutations, cl);
                break;
            default:
                throw new AssertionError();
        }

        return null;
    }


    public ResultMessage executeInternal(ClientState state) throws RequestValidationException, RequestExecutionException
    {
        for (IMutation mutation : getMutations(state, Collections.<ByteBuffer>emptyList(), true))
            mutation.apply();
        return null;
    }

    public ConsistencyLevel getConsistencyLevel()
    {
        if (cLevel != null)
            return cLevel;

        CFMetaData cfm = Schema.instance.getCFMetaData(keyspace(), columnFamily());
        return cfm == null ? ConsistencyLevel.ONE : cfm.getWriteConsistencyLevel();
    }

    /**
     * True if an explicit consistency level was parsed from the statement.
     *
     * @return true if a consistency was parsed, false otherwise.
     */
    public boolean isSetConsistencyLevel()
    {
        return cLevel != null;
    }

    public long getTimestamp(ClientState clientState)
    {
        return timestamp == null ? clientState.getTimestamp() : timestamp;
    }

    public void setTimestamp(long timestamp)
    {
        this.timestamp = timestamp;
    }

    public boolean isSetTimestamp()
    {
        return timestamp != null;
    }

    public int getTimeToLive()
    {
        return timeToLive;
    }

    protected Map<ByteBuffer, ColumnGroupMap> readRows(List<ByteBuffer> keys, ColumnNameBuilder builder, CompositeType composite, boolean local)
    throws RequestExecutionException, RequestValidationException
    {
        List<ReadCommand> commands = new ArrayList<ReadCommand>(keys.size());
        for (ByteBuffer key : keys)
        {
            commands.add(new SliceFromReadCommand(keyspace(),
                                                  key,
                                                  new QueryPath(columnFamily()),
                                                  builder.copy().build(),
                                                  builder.copy().buildAsEndOfRange(),
                                                  false,
                                                  Integer.MAX_VALUE));
        }

        try
        {
            List<Row> rows = local
                           ? SelectStatement.readLocally(keyspace(), commands)
                           : StorageProxy.read(commands, getConsistencyLevel());

            Map<ByteBuffer, ColumnGroupMap> map = new HashMap<ByteBuffer, ColumnGroupMap>();
            for (Row row : rows)
            {
                if (row.cf == null || row.cf.isEmpty())
                    continue;

                ColumnGroupMap.Builder groupBuilder = new ColumnGroupMap.Builder(composite, true);
                for (IColumn column : row.cf)
                    groupBuilder.add(column);

                List<ColumnGroupMap> groups = groupBuilder.groups();
                assert groups.isEmpty() || groups.size() == 1;
                if (!groups.isEmpty())
                    map.put(row.key.key, groups.get(0));
            }
            return map;
        }
        catch (IOException e)
        {
            throw new IOError(e);
        }
    }

    /**
     * Convert statement into a list of mutations to apply on the server
     *
     * @param clientState current client status
     * @param variables value for prepared statement markers
     * @param local if true, any requests (for collections) performed by getMutation should be done locally only.
     *
     * @return list of the mutations
     * @throws InvalidRequestException on invalid requests
     */
    protected abstract Collection<? extends IMutation> getMutations(ClientState clientState, List<ByteBuffer> variables, boolean local)
    throws RequestExecutionException, RequestValidationException;

    public abstract ParsedStatement.Prepared prepare(CFDefinition.Name[] boundNames) throws InvalidRequestException;
}<|MERGE_RESOLUTION|>--- conflicted
+++ resolved
@@ -26,16 +26,14 @@
 import org.apache.cassandra.config.CFMetaData;
 import org.apache.cassandra.config.Schema;
 import org.apache.cassandra.cql3.*;
-<<<<<<< HEAD
+
 import org.apache.cassandra.transport.messages.ResultMessage;
 import org.apache.cassandra.db.*;
 import org.apache.cassandra.db.filter.QueryPath;
 import org.apache.cassandra.db.marshal.CompositeType;
 import org.apache.cassandra.exceptions.*;
-=======
 import org.apache.cassandra.db.IMutation;
 import org.apache.cassandra.db.ExpiringColumn;
->>>>>>> 46fc843b
 import org.apache.cassandra.service.ClientState;
 import org.apache.cassandra.service.StorageProxy;
 
@@ -80,14 +78,10 @@
         if (timeToLive < 0)
             throw new InvalidRequestException("A TTL must be greater or equal to 0");
 
-<<<<<<< HEAD
-        getConsistencyLevel().validateForWrite(keyspace());
-=======
         if (timeToLive > ExpiringColumn.MAX_TTL)
             throw new InvalidRequestException(String.format("ttl is too large. requested (%d) maximum (%d)", timeToLive, ExpiringColumn.MAX_TTL));
 
-        ThriftValidation.validateConsistencyLevel(keyspace(), getConsistencyLevel(), RequestType.WRITE);
->>>>>>> 46fc843b
+        getConsistencyLevel().validateForWrite(keyspace());
     }
 
     public ResultMessage execute(ClientState state, List<ByteBuffer> variables) throws RequestExecutionException, RequestValidationException
