--- conflicted
+++ resolved
@@ -19,6 +19,7 @@
 
 import java.io.IOException;
 import java.net.InetAddress;
+import java.net.Socket;
 import java.util.*;
 import java.util.concurrent.ConcurrentLinkedQueue;
 
@@ -27,11 +28,8 @@
 import org.slf4j.Logger;
 import org.slf4j.LoggerFactory;
 
-<<<<<<< HEAD
+import org.apache.cassandra.net.IncomingStreamingConnection;
 import org.apache.cassandra.utils.FBUtilities;
-=======
-import org.apache.cassandra.net.IncomingStreamingConnection;
->>>>>>> cb4540ec
 
 /**
  * A future on the result ({@link StreamState}) of a streaming plan.
@@ -90,7 +88,7 @@
                 future.addEventListener(listener);
         }
 
-        logger.info("[Stream #{}] Executing streaming plan for {}", planId, description);
+        logger.info("[Stream #{}] Executing streaming plan for {}", planId,  description);
 
         // Initialize and start all sessions
         for (final StreamSession session : coordinator.getAllStreamSessions())
@@ -173,7 +171,6 @@
     void handleSessionPrepared(StreamSession session)
     {
         SessionInfo sessionInfo = session.getSessionInfo();
-<<<<<<< HEAD
         logger.info("[Stream #{} ID#{}] Prepare completed. Receiving {} files({}), sending {} files({})",
                               session.planId(),
                               session.sessionIndex(),
@@ -181,15 +178,6 @@
                               FBUtilities.prettyPrintMemory(sessionInfo.getTotalSizeToReceive()),
                               sessionInfo.getTotalFilesToSend(),
                               FBUtilities.prettyPrintMemory(sessionInfo.getTotalSizeToSend()));
-=======
-        logger.info("[Stream #{} ID#{}] Prepare completed. Receiving {} files({} bytes), sending {} files({} bytes)",
-                    session.planId(),
-                    session.sessionIndex(),
-                    sessionInfo.getTotalFilesToReceive(),
-                    sessionInfo.getTotalSizeToReceive(),
-                    sessionInfo.getTotalFilesToSend(),
-                    sessionInfo.getTotalSizeToSend());
->>>>>>> cb4540ec
         StreamEvent.SessionPreparedEvent event = new StreamEvent.SessionPreparedEvent(planId, sessionInfo);
         coordinator.addSessionInfo(sessionInfo);
         fireStreamEvent(event);
