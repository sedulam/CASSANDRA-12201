/*
 * Licensed to the Apache Software Foundation (ASF) under one
 * or more contributor license agreements.  See the NOTICE file
 * distributed with this work for additional information
 * regarding copyright ownership.  The ASF licenses this file
 * to you under the Apache License, Version 2.0 (the
 * "License"); you may not use this file except in compliance
 * with the License.  You may obtain a copy of the License at
 *
 *     http://www.apache.org/licenses/LICENSE-2.0
 *
 * Unless required by applicable law or agreed to in writing, software
 * distributed under the License is distributed on an "AS IS" BASIS,
 * WITHOUT WARRANTIES OR CONDITIONS OF ANY KIND, either express or implied.
 * See the License for the specific language governing permissions and
 * limitations under the License.
 */
package org.apache.cassandra.tracing;

import java.net.InetAddress;
import java.nio.ByteBuffer;
import java.util.Arrays;
import java.util.UUID;
import java.util.concurrent.TimeUnit;

import com.google.common.base.Stopwatch;
import org.slf4j.helpers.MessageFormatter;

import org.apache.cassandra.concurrent.Stage;
import org.apache.cassandra.concurrent.StageManager;
import org.apache.cassandra.config.CFMetaData;
import org.apache.cassandra.db.*;
import org.apache.cassandra.service.StorageProxy;
import org.apache.cassandra.utils.*;

/**
 * ThreadLocal state for a tracing session. The presence of an instance of this class as a ThreadLocal denotes that an
 * operation is being traced.
 */
public class TraceState
{
    public final UUID sessionId;
    public final InetAddress coordinator;
    public final Stopwatch watch;
    public final ByteBuffer sessionIdBytes;
    public final boolean isLocallyOwned;

    public TraceState(InetAddress coordinator, UUID sessionId, boolean locallyOwned)
    {
        assert coordinator != null;
        assert sessionId != null;

        this.coordinator = coordinator;
        this.sessionId = sessionId;
        this.isLocallyOwned = locallyOwned;
        sessionIdBytes = ByteBufferUtil.bytes(sessionId);
        watch = new Stopwatch();
        watch.start();
    }

    public int elapsed()
    {
        long elapsed = watch.elapsedTime(TimeUnit.MICROSECONDS);
        return elapsed < Integer.MAX_VALUE ? (int) elapsed : Integer.MAX_VALUE;
    }

    public void trace(String format, Object arg)
    {
        trace(MessageFormatter.format(format, arg).getMessage());
    }

    public void trace(String format, Object arg1, Object arg2)
    {
        trace(MessageFormatter.format(format, arg1, arg2).getMessage());
    }

    public void trace(String format, Object[] args)
    {
        trace(MessageFormatter.arrayFormat(format, args).getMessage());
    }

    public void trace(String message)
    {
        TraceState.trace(sessionIdBytes, message, elapsed());
    }

    public static void trace(final ByteBuffer sessionIdBytes, final String message, final int elapsed)
    {
        final ByteBuffer eventId = ByteBuffer.wrap(UUIDGen.getTimeUUIDBytes());
        final String threadName = Thread.currentThread().getName();

        StageManager.getStage(Stage.TRACING).execute(new WrappedRunnable()
        {
            public void runMayThrow() throws Exception
            {
                CFMetaData cfMeta = CFMetaData.TraceEventsCf;
                ColumnFamily cf = ArrayBackedSortedColumns.factory.create(cfMeta);
                Tracing.addColumn(cf, Tracing.buildName(cfMeta, eventId, ByteBufferUtil.bytes("activity")), message);
                Tracing.addColumn(cf, Tracing.buildName(cfMeta, eventId, ByteBufferUtil.bytes("source")), FBUtilities.getBroadcastAddress());
<<<<<<< HEAD
                Tracing.addColumn(cf, Tracing.buildName(cfMeta, eventId, ByteBufferUtil.bytes("source_elapsed")), elapsed);
                Tracing.addColumn(cf, Tracing.buildName(cfMeta, eventId, ByteBufferUtil.bytes("thread")), threadName);
                RowMutation mutation = new RowMutation(Tracing.TRACE_KS, sessionIdBytes, cf);
=======
                Tracing.addColumn(cf, Tracing.buildName(cfMeta, eventId, ByteBufferUtil.bytes("thread")), threadName);
                if (elapsed >= 0)
                    Tracing.addColumn(cf, Tracing.buildName(cfMeta, eventId, ByteBufferUtil.bytes("source_elapsed")), elapsed);
                Tracing.addColumn(cf, Tracing.buildName(cfMeta, eventId, ByteBufferUtil.bytes("activity")), message);
                RowMutation mutation = new RowMutation(Tracing.TRACE_KS, sessionIdBytes);
                mutation.add(cf);
>>>>>>> fbe8a6eb
                StorageProxy.mutate(Arrays.asList(mutation), ConsistencyLevel.ANY);
            }
        });
    }
}<|MERGE_RESOLUTION|>--- conflicted
+++ resolved
@@ -97,18 +97,10 @@
                 ColumnFamily cf = ArrayBackedSortedColumns.factory.create(cfMeta);
                 Tracing.addColumn(cf, Tracing.buildName(cfMeta, eventId, ByteBufferUtil.bytes("activity")), message);
                 Tracing.addColumn(cf, Tracing.buildName(cfMeta, eventId, ByteBufferUtil.bytes("source")), FBUtilities.getBroadcastAddress());
-<<<<<<< HEAD
-                Tracing.addColumn(cf, Tracing.buildName(cfMeta, eventId, ByteBufferUtil.bytes("source_elapsed")), elapsed);
+                if (elapsed >= 0)
+                    Tracing.addColumn(cf, Tracing.buildName(cfMeta, eventId, ByteBufferUtil.bytes("source_elapsed")), elapsed);
                 Tracing.addColumn(cf, Tracing.buildName(cfMeta, eventId, ByteBufferUtil.bytes("thread")), threadName);
                 RowMutation mutation = new RowMutation(Tracing.TRACE_KS, sessionIdBytes, cf);
-=======
-                Tracing.addColumn(cf, Tracing.buildName(cfMeta, eventId, ByteBufferUtil.bytes("thread")), threadName);
-                if (elapsed >= 0)
-                    Tracing.addColumn(cf, Tracing.buildName(cfMeta, eventId, ByteBufferUtil.bytes("source_elapsed")), elapsed);
-                Tracing.addColumn(cf, Tracing.buildName(cfMeta, eventId, ByteBufferUtil.bytes("activity")), message);
-                RowMutation mutation = new RowMutation(Tracing.TRACE_KS, sessionIdBytes);
-                mutation.add(cf);
->>>>>>> fbe8a6eb
                 StorageProxy.mutate(Arrays.asList(mutation), ConsistencyLevel.ANY);
             }
         });
