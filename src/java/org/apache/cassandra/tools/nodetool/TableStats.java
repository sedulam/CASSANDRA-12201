--- conflicted
+++ resolved
@@ -185,19 +185,14 @@
                 if (offHeapSize != null)
                     System.out.println("\t\tOff heap memory used (total): " + format(offHeapSize, humanReadable));
                 System.out.println("\t\tSSTable Compression Ratio: " + probe.getColumnFamilyMetric(keyspaceName, tableName, "CompressionRatio"));
-<<<<<<< HEAD
-                System.out.println("\t\tNumber of keys (estimate): " + probe.getColumnFamilyMetric(keyspaceName, tableName, "EstimatedPartitionCount"));
-=======
-
-                Object estimatedRowCount = probe.getColumnFamilyMetric(keyspaceName, tableName, "EstimatedRowCount");
-                if (Long.valueOf(-1L).equals(estimatedRowCount))
-                {
-                    estimatedRowCount = 0L;
-                }
-
-                System.out.println("\t\tNumber of keys (estimate): " + estimatedRowCount);
-
->>>>>>> 39b86e37
+
+                Object estimatedPartitionCount = probe.getColumnFamilyMetric(keyspaceName, tableName, "EstimatedPartitionCount");
+                if (Long.valueOf(-1L).equals(estimatedPartitionCount))
+                {
+                    estimatedPartitionCount = 0L;
+                }
+                System.out.println("\t\tNumber of keys (estimate): " + estimatedPartitionCount);
+
                 System.out.println("\t\tMemtable cell count: " + probe.getColumnFamilyMetric(keyspaceName, tableName, "MemtableColumnsCount"));
                 System.out.println("\t\tMemtable data size: " + format((Long) probe.getColumnFamilyMetric(keyspaceName, tableName, "MemtableLiveDataSize"), humanReadable));
                 if (memtableOffHeapSize != null)
