--- conflicted
+++ resolved
@@ -58,16 +58,11 @@
         ThriftClientState cState = activeSocketSessions.get(socket);
         if (cState == null)
         {
-<<<<<<< HEAD
-            cState = new ThriftClientState((InetSocketAddress)socket);
-            activeSocketSessions.put(socket, cState);
-=======
             //guarantee atomicity
-            ThriftClientState newState = new ThriftClientState(socket);
+            ThriftClientState newState = new ThriftClientState((InetSocketAddress)socket);
             cState = activeSocketSessions.putIfAbsent(socket, newState);
             if (cState == null)
                 cState = newState;
->>>>>>> 0a4728f6
         }
         return cState;
     }
